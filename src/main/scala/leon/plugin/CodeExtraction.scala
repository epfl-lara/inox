package leon
package plugin

import scala.tools.nsc._
import scala.tools.nsc.plugins._

import purescala.Definitions._
import purescala.Trees.{Block => PBlock, _}
import purescala.TypeTrees._
import purescala.Common._

trait CodeExtraction extends Extractors {
  self: AnalysisComponent =>

  import global._
  import global.definitions._
  import StructuralExtractors._
  import ExpressionExtractors._

  private lazy val setTraitSym = definitions.getClass("scala.collection.immutable.Set")
  private lazy val mapTraitSym = definitions.getClass("scala.collection.immutable.Map")
  private lazy val multisetTraitSym = try {
    definitions.getClass("scala.collection.immutable.Multiset")
  } catch {
    case _ => null
  }
  private lazy val optionClassSym     = definitions.getClass("scala.Option")
  private lazy val someClassSym       = definitions.getClass("scala.Some")
  private lazy val function1TraitSym  = definitions.getClass("scala.Function1")

  def isTuple2(sym : Symbol) : Boolean = sym == tuple2Sym
  def isTuple3(sym : Symbol) : Boolean = sym == tuple3Sym
  def isTuple4(sym : Symbol) : Boolean = sym == tuple4Sym
  def isTuple5(sym : Symbol) : Boolean = sym == tuple5Sym

  def isSetTraitSym(sym : Symbol) : Boolean = {
    sym == setTraitSym || sym.tpe.toString.startsWith("scala.Predef.Set")
  }

  def isMapTraitSym(sym : Symbol) : Boolean = {
    sym == mapTraitSym || sym.tpe.toString.startsWith("scala.Predef.Map")
  }

  def isMultisetTraitSym(sym : Symbol) : Boolean = {
    sym == multisetTraitSym
  }

  def isOptionClassSym(sym : Symbol) : Boolean = {
    sym == optionClassSym || sym == someClassSym
  }

  def isFunction1TraitSym(sym : Symbol) : Boolean = {
    sym == function1TraitSym
  }

  private val mutableVarSubsts: scala.collection.mutable.Map[Symbol,Function0[Expr]] =
    scala.collection.mutable.Map.empty[Symbol,Function0[Expr]]
  private val varSubsts: scala.collection.mutable.Map[Symbol,Function0[Expr]] =
    scala.collection.mutable.Map.empty[Symbol,Function0[Expr]]
  private val classesToClasses: scala.collection.mutable.Map[Symbol,ClassTypeDef] =
    scala.collection.mutable.Map.empty[Symbol,ClassTypeDef]
  private val defsToDefs: scala.collection.mutable.Map[Symbol,FunDef] =
    scala.collection.mutable.Map.empty[Symbol,FunDef]

  def extractCode(unit: CompilationUnit): Program = {
    import scala.collection.mutable.HashMap

    def s2ps(tree: Tree): Expr = toPureScala(unit)(tree) match {
      case Some(ex) => ex
      case None => stopIfErrors; scala.sys.error("unreachable error.")
    }

    def st2ps(tree: Type): purescala.TypeTrees.TypeTree = toPureScalaType(unit)(tree) match {
      case Some(tt) => tt
      case None => stopIfErrors; scala.sys.error("unreachable error.")
    }

    def extractTopLevelDef: ObjectDef = {
      val top = unit.body match {
        case p @ PackageDef(name, lst) if lst.size == 0 => {
          unit.error(p.pos, "No top-level definition found.")
          None
        }

        case PackageDef(name, lst) if lst.size > 1 => {
          unit.error(lst(1).pos, "Too many top-level definitions.")
          None
        }

        case PackageDef(name, lst) => {
          assert(lst.size == 1)
          lst(0) match {
            case ExObjectDef(n, templ) => Some(extractObjectDef(n.toString, templ))
            case other @ _ => unit.error(other.pos, "Expected: top-level single object.")
            None
          }
        }
      }

      stopIfErrors
      top.get
    }

    def extractObjectDef(nameStr: String, tmpl: Template): ObjectDef = {
      // we assume that the template actually corresponds to an object
      // definition. Typically it should have been obtained from the proper
      // extractor (ExObjectDef)

      var classDefs: List[ClassTypeDef] = Nil
      var objectDefs: List[ObjectDef] = Nil
      var funDefs: List[FunDef] = Nil

      val scalaClassSyms: scala.collection.mutable.Map[Symbol,Identifier] =
        scala.collection.mutable.Map.empty[Symbol,Identifier]
      val scalaClassArgs: scala.collection.mutable.Map[Symbol,Seq[(String,Tree)]] =
        scala.collection.mutable.Map.empty[Symbol,Seq[(String,Tree)]]
      val scalaClassNames: scala.collection.mutable.Set[String] = 
        scala.collection.mutable.Set.empty[String]

      // we need the new type definitions before we can do anything...
      tmpl.body.foreach(t =>
        t match {
          case ExAbstractClass(o2, sym) => {
            if(scalaClassNames.contains(o2)) {
              unit.error(t.pos, "A class with the same name already exists.")
            } else {
              scalaClassSyms += (sym -> FreshIdentifier(o2))
              scalaClassNames += o2
            }
          }
          case ExCaseClass(o2, sym, args) => {
            if(scalaClassNames.contains(o2)) {
              unit.error(t.pos, "A class with the same name already exists.")
            } else {
              scalaClassSyms  += (sym -> FreshIdentifier(o2))
              scalaClassNames += o2
              scalaClassArgs  += (sym -> args)
            }
          }
          case _ => ;
        }
      )

      stopIfErrors


      scalaClassSyms.foreach(p => {
          if(p._1.isAbstractClass) {
            classesToClasses += (p._1 -> new AbstractClassDef(p._2))
          } else if(p._1.isCase) {
            classesToClasses += (p._1 -> new CaseClassDef(p._2))
          }
      })

      classesToClasses.foreach(p => {
        val superC: List[ClassTypeDef] = p._1.tpe.baseClasses.filter(bcs => scalaClassSyms.exists(pp => pp._1 == bcs) && bcs != p._1).map(s => classesToClasses(s)).toList

        val superAC: List[AbstractClassDef] = superC.map(c => {
            if(!c.isInstanceOf[AbstractClassDef]) {
                unit.error(p._1.pos, "Class is inheriting from non-abstract class.")
                null
            } else {
                c.asInstanceOf[AbstractClassDef]
            }
        }).filter(_ != null)

        if(superAC.length > 1) {
            unit.error(p._1.pos, "Multiple inheritance.")
        }

        if(superAC.length == 1) {
            p._2.setParent(superAC.head)
        }

        if(p._2.isInstanceOf[CaseClassDef]) {
          // this should never fail
          val ccargs = scalaClassArgs(p._1)
          p._2.asInstanceOf[CaseClassDef].fields = ccargs.map(cca => {
            val cctpe = st2ps(cca._2.tpe)
            VarDecl(FreshIdentifier(cca._1).setType(cctpe), cctpe)
          })
        }
      })

      classDefs = classesToClasses.valuesIterator.toList
      
      // end of class (type) extraction

      // we now extract the function signatures.
      tmpl.body.foreach(
        _ match {
          case ExMainFunctionDef() => ;
          case dd @ ExFunctionDef(n,p,t,b) => {
            val mods = dd.mods
            val funDef = extractFunSig(n, p, t).setPosInfo(dd.pos.line, dd.pos.column)
            if(mods.isPrivate) funDef.addAnnotation("private")
            for(a <- dd.symbol.annotations) {
              a.atp.safeToString match {
                case "leon.Annotations.induct" => funDef.addAnnotation("induct")
                case "leon.Annotations.axiomatize" => funDef.addAnnotation("axiomatize")
                case _ => ;
              }
            }
            defsToDefs += (dd.symbol -> funDef)
          }
          case _ => ;
        }
      )

      // then their bodies.
      tmpl.body.foreach(
        _ match {
          case ExMainFunctionDef() => ;
          case dd @ ExFunctionDef(n,p,t,b) => {
            val fd = defsToDefs(dd.symbol)
            defsToDefs(dd.symbol) = extractFunDef(fd, b)
          }
          case _ => ;
        }
      )

      funDefs = defsToDefs.valuesIterator.toList

      // we check nothing else is polluting the object.
      tmpl.body.foreach(
        _ match {
          case ExCaseClassSyntheticJunk() => ;
          // case ExObjectDef(o2, t2) => { objectDefs = extractObjectDef(o2, t2) :: objectDefs }
          case ExAbstractClass(_,_) => ; 
          case ExCaseClass(_,_,_) => ; 
          case ExConstructorDef() => ;
          case ExMainFunctionDef() => ;
          case ExFunctionDef(_,_,_,_) => ;
          case tree => { unit.error(tree.pos, "Don't know what to do with this. Not purescala?"); println(tree) }
        }
      )

      val name: Identifier = FreshIdentifier(nameStr)
      val theDef = new ObjectDef(name, objectDefs.reverse ::: classDefs ::: funDefs, Nil)
      
      theDef
    }

    def extractFunSig(nameStr: String, params: Seq[ValDef], tpt: Tree): FunDef = {
      val newParams = params.map(p => {
        val ptpe = st2ps(p.tpt.tpe)
        val newID = FreshIdentifier(p.name.toString).setType(ptpe)
        varSubsts(p.symbol) = (() => Variable(newID))
        VarDecl(newID, ptpe)
      })
      new FunDef(FreshIdentifier(nameStr), st2ps(tpt.tpe), newParams)
    }

    def extractFunDef(funDef: FunDef, body: Tree): FunDef = {
      var realBody = body
      var reqCont: Option[Expr] = None
      var ensCont: Option[Expr] = None

      realBody match {
        case ExEnsuredExpression(body2, resSym, contract) => {
          varSubsts(resSym) = (() => ResultVariable().setType(funDef.returnType))
          val c1 = s2ps(contract)
          // varSubsts.remove(resSym)
          realBody = body2
          ensCont = Some(c1)
        }
        case ExHoldsExpression(body2) => {
          realBody = body2
          ensCont = Some(ResultVariable().setType(BooleanType))
        }
        case _ => ;
      }

      realBody match {
        case ExRequiredExpression(body3, contract) => {
          realBody = body3
          reqCont = Some(s2ps(contract))
        }
        case _ => ;
      }
      
      val bodyAttempt = try {
        Some(flattenBlocks(scala2PureScala(unit, pluginInstance.silentlyTolerateNonPureBodies)(realBody)))
      } catch {
        case e: ImpureCodeEncounteredException => None
      }

      reqCont.map(e => 
        if(containsLetDef(e)) {
          unit.error(realBody.pos, "Function precondtion should not contain nested function definition")
          throw ImpureCodeEncounteredException(realBody)
        })
      ensCont.map(e => 
        if(containsLetDef(e)) {
          unit.error(realBody.pos, "Function postcondition should not contain nested function definition")
          throw ImpureCodeEncounteredException(realBody)
        })
      funDef.body = bodyAttempt
      funDef.precondition = reqCont
      funDef.postcondition = ensCont
      funDef
    }

    // THE EXTRACTION CODE STARTS HERE
    val topLevelObjDef: ObjectDef = extractTopLevelDef

    stopIfErrors

    val programName: Identifier = unit.body match {
      case PackageDef(name, _) => FreshIdentifier(name.toString)
      case _ => FreshIdentifier("<program>")
    }

    //Program(programName, ObjectDef("Object", Nil, Nil))
    Program(programName, topLevelObjDef)
  }

  /** An exception thrown when non-purescala compatible code is encountered. */
  sealed case class ImpureCodeEncounteredException(tree: Tree) extends Exception

  /** Attempts to convert a scalac AST to a pure scala AST. */
  def toPureScala(unit: CompilationUnit)(tree: Tree): Option[Expr] = {
    try {
      Some(scala2PureScala(unit, false)(tree))
    } catch {
      case ImpureCodeEncounteredException(_) => None
    }
  }

  def toPureScalaType(unit: CompilationUnit)(typeTree: Type): Option[purescala.TypeTrees.TypeTree] = {
    try {
      Some(scalaType2PureScala(unit, false)(typeTree))
    } catch {
      case ImpureCodeEncounteredException(_) => None
    }
  }

  /** Forces conversion from scalac AST to purescala AST, throws an Exception
   * if impossible. If not in 'silent mode', non-pure AST nodes are reported as
   * errors. */
  private def scala2PureScala(unit: CompilationUnit, silent: Boolean)(tree: Tree): Expr = {
    def rewriteCaseDef(cd: CaseDef): MatchCase = {
      def pat2pat(p: Tree): Pattern = p match {
        case Ident(nme.WILDCARD) => WildcardPattern(None)
        case b @ Bind(name, Ident(nme.WILDCARD)) => {
          val newID = FreshIdentifier(name.toString).setType(scalaType2PureScala(unit,silent)(b.symbol.tpe))
          varSubsts(b.symbol) = (() => Variable(newID))
          WildcardPattern(Some(newID))
        }
        case a @ Apply(fn, args) if fn.isType && a.tpe.typeSymbol.isCase && classesToClasses.keySet.contains(a.tpe.typeSymbol) => {
          val cd = classesToClasses(a.tpe.typeSymbol).asInstanceOf[CaseClassDef]
          assert(args.size == cd.fields.size)
          CaseClassPattern(None, cd, args.map(pat2pat(_)))
        }
        case b @ Bind(name, a @ Apply(fn, args)) if fn.isType && a.tpe.typeSymbol.isCase && classesToClasses.keySet.contains(a.tpe.typeSymbol) => {
          val newID = FreshIdentifier(name.toString).setType(scalaType2PureScala(unit,silent)(b.symbol.tpe))
          varSubsts(b.symbol) = (() => Variable(newID))
          val cd = classesToClasses(a.tpe.typeSymbol).asInstanceOf[CaseClassDef]
          assert(args.size == cd.fields.size)
          CaseClassPattern(Some(newID), cd, args.map(pat2pat(_)))
        }
        case a@Apply(fn, args) => {
          val pst = scalaType2PureScala(unit, silent)(a.tpe)
          pst match {
            case TupleType(argsTpes) => TuplePattern(None, args.map(pat2pat))
            case _ => throw ImpureCodeEncounteredException(p)
          }
        }
        case b @ Bind(name, a @ Apply(fn, args)) => {
          val newID = FreshIdentifier(name.toString).setType(scalaType2PureScala(unit,silent)(b.symbol.tpe))
          varSubsts(b.symbol) = (() => Variable(newID))
          val pst = scalaType2PureScala(unit, silent)(a.tpe)
          pst match {
            case TupleType(argsTpes) => TuplePattern(Some(newID), args.map(pat2pat))
            case _ => throw ImpureCodeEncounteredException(p)
          }
        }
        case _ => {
          if(!silent)
            unit.error(p.pos, "Unsupported pattern.")
          throw ImpureCodeEncounteredException(p)
        }
      }

      if(cd.guard == EmptyTree) {
        SimpleCase(pat2pat(cd.pat), rec(cd.body))
      } else {
        val recPattern = pat2pat(cd.pat)
        val recGuard = rec(cd.guard)
        val recBody = rec(cd.body)
        if(!isPure(recGuard)) {
          unit.error(cd.guard.pos, "Guard expression must be pure")
          throw ImpureCodeEncounteredException(cd)
        }
        GuardedCase(recPattern, recGuard, recBody)
      }
    }

    def extractFunSig(nameStr: String, params: Seq[ValDef], tpt: Tree): FunDef = {
      val newParams = params.map(p => {
        val ptpe =  scalaType2PureScala(unit, silent) (p.tpt.tpe)
        val newID = FreshIdentifier(p.name.toString).setType(ptpe)
        varSubsts(p.symbol) = (() => Variable(newID))
        VarDecl(newID, ptpe)
      })
      new FunDef(FreshIdentifier(nameStr), scalaType2PureScala(unit, silent)(tpt.tpe), newParams)
    }

    def extractFunDef(funDef: FunDef, body: Tree): FunDef = {
      var realBody = body
      var reqCont: Option[Expr] = None
      var ensCont: Option[Expr] = None
      
      realBody match {
        case ExEnsuredExpression(body2, resSym, contract) => {
          varSubsts(resSym) = (() => ResultVariable().setType(funDef.returnType))
          val c1 = scala2PureScala(unit, pluginInstance.silentlyTolerateNonPureBodies) (contract)
          // varSubsts.remove(resSym)
          realBody = body2
          ensCont = Some(c1)
        }
        case ExHoldsExpression(body2) => {
          realBody = body2
          ensCont = Some(ResultVariable().setType(BooleanType))
        }
        case _ => ;
      }

      realBody match {
        case ExRequiredExpression(body3, contract) => {
          realBody = body3
          reqCont = Some(scala2PureScala(unit, pluginInstance.silentlyTolerateNonPureBodies) (contract))
        }
        case _ => ;
      }
      
      val bodyAttempt = try {
        Some(flattenBlocks(scala2PureScala(unit, pluginInstance.silentlyTolerateNonPureBodies)(realBody)))
      } catch {
        case e: ImpureCodeEncounteredException => None
      }

      reqCont.map(e => 
        if(containsLetDef(e)) {
          unit.error(realBody.pos, "Function precondtion should not contain nested function definition")
          throw ImpureCodeEncounteredException(realBody)
        })
      ensCont.map(e => 
        if(containsLetDef(e)) {
          unit.error(realBody.pos, "Function postcondition should not contain nested function definition")
          throw ImpureCodeEncounteredException(realBody)
        })
      funDef.body = bodyAttempt
      funDef.precondition = reqCont
      funDef.postcondition = ensCont
      funDef
    }

    def rec(tr: Tree): Expr = {
      
      val (nextExpr, rest) = tr match {
        case Block(Block(e :: es1, l1) :: es2, l2) => (e, Some(Block(es1 ++ Seq(l1) ++ es2, l2)))
        case Block(e :: Nil, last) => (e, Some(last))
        case Block(e :: es, last) => (e, Some(Block(es, last)))
        case _ => (tr, None)
      }

      var handleRest = true
      val psExpr = nextExpr match {
        case ExTuple(tpes, exprs) => {
          val tupleType = TupleType(tpes.map(tpe => scalaType2PureScala(unit, silent)(tpe)))
          val tupleExprs = exprs.map(e => rec(e))
          Tuple(tupleExprs).setType(tupleType)
        }
        case ExTupleExtract(tuple, index) => {
          val tupleExpr = rec(tuple)
          val TupleType(tpes) = tupleExpr.getType
          if(tpes.size < index)
            throw ImpureCodeEncounteredException(tree)
          else
            TupleSelect(tupleExpr, index).setType(tpes(index-1))
        }
        case ExValDef(vs, tpt, bdy) => {
          val binderTpe = scalaType2PureScala(unit, silent)(tpt.tpe)
          val newID = FreshIdentifier(vs.name.toString).setType(binderTpe)
          val valTree = rec(bdy)
          val restTree = rest match {
            case Some(rst) => {
              varSubsts(vs) = (() => Variable(newID))
              val res = rec(rst)
              varSubsts.remove(vs)
              res
            }
            case None => UnitLiteral
          }
          handleRest = false
          val res = Let(newID, valTree, restTree)
          res
        }
        case dd@ExFunctionDef(n, p, t, b) => {
          val funDef = extractFunSig(n, p, t).setPosInfo(dd.pos.line, dd.pos.column)
          defsToDefs += (dd.symbol -> funDef)
          val oldMutableVarSubst = mutableVarSubsts.toMap //take an immutable snapshot of the map
          mutableVarSubsts.clear //reseting the visible mutable vars, we do not handle mutable variable closure in nested functions
          val funDefWithBody = extractFunDef(funDef, b)
          mutableVarSubsts ++= oldMutableVarSubst
          val restTree = rest match {
            case Some(rst) => rec(rst)
            case None => UnitLiteral
          }
          defsToDefs.remove(dd.symbol)
          handleRest = false
          LetDef(funDefWithBody, restTree)
        }
        case ExVarDef(vs, tpt, bdy) => {
          val binderTpe = scalaType2PureScala(unit, silent)(tpt.tpe)
          val newID = FreshIdentifier(vs.name.toString).setType(binderTpe)
          val valTree = rec(bdy)
          mutableVarSubsts += (vs -> (() => Variable(newID)))
          val restTree = rest match {
            case Some(rst) => {
              varSubsts(vs) = (() => Variable(newID))
              val res = rec(rst)
              varSubsts.remove(vs)
              res
            }
            case None => UnitLiteral
          }
          handleRest = false
          val res = LetVar(newID, valTree, restTree)
          res
        }

        case ExAssign(sym, rhs) => mutableVarSubsts.get(sym) match {
          case Some(fun) => {
            val Variable(id) = fun()
            val rhsTree = rec(rhs)
            Assignment(id, rhsTree)
          }
          case None => {
            unit.error(tr.pos, "Undeclared variable.")
            throw ImpureCodeEncounteredException(tr)
          }
        }
        case wh@ExWhile(cond, body) => {
          val condTree = rec(cond)
          val bodyTree = rec(body)
          While(condTree, bodyTree).setPosInfo(wh.pos.line,wh.pos.column)
        }
        case wh@ExWhileWithInvariant(cond, body, inv) => {
          val condTree = rec(cond)
          val bodyTree = rec(body)
          val invTree = rec(inv)
          val w = While(condTree, bodyTree).setPosInfo(wh.pos.line,wh.pos.column)
          w.invariant = Some(invTree)
          w
        }

        case ExInt32Literal(v) => IntLiteral(v).setType(Int32Type)
        case ExBooleanLiteral(v) => BooleanLiteral(v).setType(BooleanType)
        case ExUnitLiteral() => UnitLiteral

        case ExTyped(e,tpt) => rec(e)
        case ExIdentifier(sym,tpt) => varSubsts.get(sym) match {
          case Some(fun) => fun()
          case None => mutableVarSubsts.get(sym) match {
            case Some(fun) => fun()
            case None => {
              unit.error(tr.pos, "Unidentified variable.")
              throw ImpureCodeEncounteredException(tr)
            }
          }
        }
        case epsi@ExEpsilonExpression(tpe, varSym, predBody) => {
          val pstpe = scalaType2PureScala(unit, silent)(tpe)
          val previousVarSubst: Option[Function0[Expr]] = varSubsts.get(varSym) //save the previous in case of nested epsilon
          varSubsts(varSym) = (() => EpsilonVariable((epsi.pos.line, epsi.pos.column)).setType(pstpe))
          val c1 = rec(predBody)
          previousVarSubst match {
            case Some(f) => varSubsts(varSym) = f
            case None => varSubsts.remove(varSym)
          }
          if(containsEpsilon(c1)) {
            unit.error(epsi.pos, "Usage of nested epsilon is not allowed.")
            throw ImpureCodeEncounteredException(epsi)
          }
          Epsilon(c1).setType(pstpe).setPosInfo(epsi.pos.line, epsi.pos.column)
        }
        case ExSomeConstruction(tpe, arg) => {
          // println("Got Some !" + tpe + ":" + arg)
          val underlying = scalaType2PureScala(unit, silent)(tpe)
          OptionSome(rec(arg)).setType(OptionType(underlying))
        }
        case ExCaseClassConstruction(tpt, args) => {
          val cctype = scalaType2PureScala(unit, silent)(tpt.tpe)
          if(!cctype.isInstanceOf[CaseClassType]) {
            if(!silent) {
              unit.error(tr.pos, "Construction of a non-case class.")
            }
            throw ImpureCodeEncounteredException(tree)
          }
          val nargs = args.map(rec(_))
          val cct = cctype.asInstanceOf[CaseClassType]
          CaseClass(cct.classDef, nargs).setType(cct)
        }
        case ExAnd(l, r) => And(rec(l), rec(r)).setType(BooleanType)
        case ExOr(l, r) => Or(rec(l), rec(r)).setType(BooleanType)
        case ExNot(e) => Not(rec(e)).setType(BooleanType)
        case ExUMinus(e) => UMinus(rec(e)).setType(Int32Type)
        case ExPlus(l, r) => Plus(rec(l), rec(r)).setType(Int32Type)
        case ExMinus(l, r) => Minus(rec(l), rec(r)).setType(Int32Type)
        case ExTimes(l, r) => Times(rec(l), rec(r)).setType(Int32Type)
        case ExDiv(l, r) => Division(rec(l), rec(r)).setType(Int32Type)
        case ExMod(l, r) => Modulo(rec(l), rec(r)).setType(Int32Type)
        case ExEquals(l, r) => {
          val rl = rec(l)
          val rr = rec(r)
          ((rl.getType,rr.getType) match {
            case (SetType(_), SetType(_)) => SetEquals(rl, rr)
            case (BooleanType, BooleanType) => Iff(rl, rr)
            case (_, _) => Equals(rl, rr)
          }).setType(BooleanType) 
        }
        case ExNotEquals(l, r) => Not(Equals(rec(l), rec(r)).setType(BooleanType)).setType(BooleanType)
        case ExGreaterThan(l, r) => GreaterThan(rec(l), rec(r)).setType(BooleanType)
        case ExGreaterEqThan(l, r) => GreaterEquals(rec(l), rec(r)).setType(BooleanType)
        case ExLessThan(l, r) => LessThan(rec(l), rec(r)).setType(BooleanType)
        case ExLessEqThan(l, r) => LessEquals(rec(l), rec(r)).setType(BooleanType)
        case ExFiniteSet(tt, args) => {
          val underlying = scalaType2PureScala(unit, silent)(tt.tpe)
          FiniteSet(args.map(rec(_))).setType(SetType(underlying))
        }
        case ExFiniteMultiset(tt, args) => {
          val underlying = scalaType2PureScala(unit, silent)(tt.tpe)
          FiniteMultiset(args.map(rec(_))).setType(MultisetType(underlying))
        }
        case ExEmptySet(tt) => {
          val underlying = scalaType2PureScala(unit, silent)(tt.tpe)
          EmptySet(underlying).setType(SetType(underlying))          
        }
        case ExEmptyMultiset(tt) => {
          val underlying = scalaType2PureScala(unit, silent)(tt.tpe)
          EmptyMultiset(underlying).setType(MultisetType(underlying))          
        }
        case ExEmptyMap(ft, tt) => {
          val fromUnderlying = scalaType2PureScala(unit, silent)(ft.tpe)
          val toUnderlying   = scalaType2PureScala(unit, silent)(tt.tpe)
          EmptyMap(fromUnderlying, toUnderlying).setType(MapType(fromUnderlying, toUnderlying))
        }
        case ExSetMin(t) => {
          val set = rec(t)
          if(!set.getType.isInstanceOf[SetType]) {
            if(!silent) unit.error(t.pos, "Min should be computed on a set.")
            throw ImpureCodeEncounteredException(tree)
          }
          SetMin(set).setType(set.getType.asInstanceOf[SetType].base)
        }
        case ExSetMax(t) => {
          val set = rec(t)
          if(!set.getType.isInstanceOf[SetType]) {
            if(!silent) unit.error(t.pos, "Max should be computed on a set.")
            throw ImpureCodeEncounteredException(tree)
          }
          SetMax(set).setType(set.getType.asInstanceOf[SetType].base)
        }
        case ExUnion(t1,t2) => {
          val rl = rec(t1)
          val rr = rec(t2)
          rl.getType match {
            case s @ SetType(_) => SetUnion(rl, rr).setType(s)
            case m @ MultisetType(_) => MultisetUnion(rl, rr).setType(m)
            case _ => {
              if(!silent) unit.error(tree.pos, "Union of non set/multiset expressions.")
              throw ImpureCodeEncounteredException(tree)
            }
          }
        }
        case ExIntersection(t1,t2) => {
          val rl = rec(t1)
          val rr = rec(t2)
          rl.getType match {
            case s @ SetType(_) => SetIntersection(rl, rr).setType(s)
            case m @ MultisetType(_) => MultisetIntersection(rl, rr).setType(m)
            case _ => {
              if(!silent) unit.error(tree.pos, "Intersection of non set/multiset expressions.")
              throw ImpureCodeEncounteredException(tree)
            }
          }
        }
        case ExSetContains(t1,t2) => {
          val rl = rec(t1)
          val rr = rec(t2)
          rl.getType match {
            case s @ SetType(_) => ElementOfSet(rr, rl)
            case _ => {
              if(!silent) unit.error(tree.pos, ".contains on non set expression.")
              throw ImpureCodeEncounteredException(tree)
            }
          }
        }
        case ExSetSubset(t1,t2) => {
          val rl = rec(t1)
          val rr = rec(t2)
          rl.getType match {
            case s @ SetType(_) => SubsetOf(rl, rr)
            case _ => {
              if(!silent) unit.error(tree.pos, "Subset on non set expression.")
              throw ImpureCodeEncounteredException(tree)
            }
          }
        }
        case ExSetMinus(t1,t2) => {
          val rl = rec(t1)
          val rr = rec(t2)
          rl.getType match {
            case s @ SetType(_) => SetDifference(rl, rr).setType(s)
            case m @ MultisetType(_) => MultisetDifference(rl, rr).setType(m)
            case _ => {
              if(!silent) unit.error(tree.pos, "Difference of non set/multiset expressions.")
              throw ImpureCodeEncounteredException(tree)
            }
          }
        } 
        case ExSetCard(t) => {
          val rt = rec(t)
          rt.getType match {
            case s @ SetType(_) => SetCardinality(rt)
            case m @ MultisetType(_) => MultisetCardinality(rt)
            case _ => {
              if(!silent) unit.error(tree.pos, "Cardinality of non set/multiset expressions.")
              throw ImpureCodeEncounteredException(tree)
            }
          }
        }
        case ExMultisetToSet(t) => {
          val rt = rec(t)
          rt.getType match {
            case m @ MultisetType(u) => MultisetToSet(rt).setType(SetType(u))
            case _ => {
              if(!silent) unit.error(tree.pos, "toSet can only be applied to multisets.")
              throw ImpureCodeEncounteredException(tree)
            }
          }
        }
        case ExMapUpdated(m,f,t) => {
          val rm = rec(m)
          val rf = rec(f)
          val rt = rec(t)
          val newSingleton = SingletonMap(rf, rt).setType(rm.getType)
          rm.getType match {
            case MapType(ft, tt) =>
              MapUnion(rm, FiniteMap(Seq(newSingleton)).setType(rm.getType)).setType(rm.getType)
            case _ => {
              if (!silent) unit.error(tree.pos, "updated can only be applied to maps.")
              throw ImpureCodeEncounteredException(tree)
            }
          }
        }
        case ExMapIsDefinedAt(m,k) => {
          val rm = rec(m)
          val rk = rec(k)
          MapIsDefinedAt(rm, rk)
        }

        case ExPlusPlusPlus(t1,t2) => {
          val rl = rec(t1)
          val rr = rec(t2)
          MultisetPlus(rl, rr).setType(rl.getType)
        }
        case app@ExApply(lhs,args) => {
          val rlhs = rec(lhs)
          val rargs = args map rec
          rlhs.getType match {
            case MapType(_,tt) => 
              assert(rargs.size == 1)
              MapGet(rlhs, rargs.head).setType(tt).setPosInfo(app.pos.line, app.pos.column)
            case FunctionType(fts, tt) => {
              rlhs match {
                case Variable(id) =>
                  AnonymousFunctionInvocation(id, rargs).setType(tt)
                case _ => {
                  if (!silent) unit.error(tree.pos, "apply on non-variable or non-map expression")
                  throw ImpureCodeEncounteredException(tree)
                }
              }
            }
            case _ => {
              if (!silent) unit.error(tree.pos, "apply on unexpected type")
              throw ImpureCodeEncounteredException(tree)
            }
          }
        }
        case ExIfThenElse(t1,t2,t3) => {
          val r1 = rec(t1)
          val r2 = rec(t2)
          val r3 = rec(t3)
          IfExpr(r1, r2, r3).setType(leastUpperBound(r2.getType, r3.getType))
        }
<<<<<<< HEAD
        val fd = defsToDefs(sy)
        FunctionInvocation(fd, ar.map(rec(_))).setType(fd.returnType).setPosInfo(lc.pos.line,lc.pos.column) 
      }
      case pm @ ExPatternMatching(sel, cses) => {
        val rs = rec(sel)
        val rc = cses.map(rewriteCaseDef(_))
        val rt: purescala.TypeTrees.TypeTree = rc.map(_.rhs.getType).reduceLeft(leastUpperBound(_,_))
        MatchExpr(rs, rc).setType(rt).setPosInfo(pm.pos.line,pm.pos.column)
      }

      case ExIsInstanceOf(tt, cc) => {
        val ccRec = rec(cc)
        val checkType = scalaType2PureScala(unit, silent)(tt.tpe)
        checkType match {
          case CaseClassType(ccd) => {
            val rootType: ClassTypeDef  = if(ccd.parent != None) ccd.parent.get else ccd
            if(!ccRec.getType.isInstanceOf[ClassType]) {
              unit.error(tr.pos, "isInstanceOf can only be used with a case class")
              throw ImpureCodeEncounteredException(tr)
            } else {
              val testedExprType = ccRec.getType.asInstanceOf[ClassType].classDef
              val testedExprRootType: ClassTypeDef = if(testedExprType.parent != None) testedExprType.parent.get else testedExprType

              if(rootType != testedExprRootType) {
                unit.error(tr.pos, "isInstanceOf can only be used with compatible case classes")
                throw ImpureCodeEncounteredException(tr)
              } else {
                CaseClassInstanceOf(ccd, ccRec) 
              }
            }
          }
          case _ => {
            unit.error(tr.pos, "isInstanceOf can only be used with a case class")
            throw ImpureCodeEncounteredException(tr)
          }
        }
      }

      // this one should stay after all others, cause it also catches UMinus
      // and Not, for instance.
      case ExParameterlessMethodCall(t,n) => {
        val selector = rec(t)
        val selType = selector.getType

        if(!selType.isInstanceOf[CaseClassType]) {
          if(!silent)
            unit.error(tr.pos, "Invalid method or field invocation (not purescala?)")
          throw ImpureCodeEncounteredException(tr)
=======
        case lc @ ExLocalCall(sy,nm,ar) => {
          if(defsToDefs.keysIterator.find(_ == sy).isEmpty) {
            if(!silent)
              unit.error(tr.pos, "Invoking an invalid function.")
            throw ImpureCodeEncounteredException(tr)
          }
          val fd = defsToDefs(sy)
          FunctionInvocation(fd, ar.map(rec(_))).setType(fd.returnType).setPosInfo(lc.pos.line,lc.pos.column) 
        }
        case pm @ ExPatternMatching(sel, cses) => {
          val rs = rec(sel)
          val rc = cses.map(rewriteCaseDef(_))
          val rt: purescala.TypeTrees.TypeTree = rc.map(_.rhs.getType).reduceLeft(leastUpperBound(_,_))
          MatchExpr(rs, rc).setType(rt).setPosInfo(pm.pos.line,pm.pos.column)
>>>>>>> d50f26fe
        }

        // this one should stay after all others, cause it also catches UMinus
        // and Not, for instance.
        case ExParameterlessMethodCall(t,n) => {
          val selector = rec(t)
          val selType = selector.getType

          if(!selType.isInstanceOf[CaseClassType]) {
            if(!silent)
              unit.error(tr.pos, "Invalid method or field invocation (not purescala?)")
            throw ImpureCodeEncounteredException(tr)
          }

          val selDef: CaseClassDef = selType.asInstanceOf[CaseClassType].classDef

          val fieldID = selDef.fields.find(_.id.name == n.toString) match {
            case None => {
              if(!silent)
                unit.error(tr.pos, "Invalid method or field invocation (not a case class arg?)")
              throw ImpureCodeEncounteredException(tr)
            }
            case Some(vd) => vd.id
          }

          CaseClassSelector(selDef, selector, fieldID).setType(fieldID.getType)
        }
    
        // default behaviour is to complain :)
        case _ => {
          if(!silent) {
            println(tr)
            reporter.info(tr.pos, "Could not extract as PureScala.", true)
          }
          throw ImpureCodeEncounteredException(tree)
        }
      }

      if(handleRest) {
        rest match {
          case Some(rst) => {
            val recRst = rec(rst)
            PBlock(Seq(psExpr), recRst).setType(recRst.getType)
          }
          case None => psExpr
        }
      } else {
        psExpr
      }
    }
    rec(tree)
  }

  private def scalaType2PureScala(unit: CompilationUnit, silent: Boolean)(tree: Type): purescala.TypeTrees.TypeTree = {

    def rec(tr: Type): purescala.TypeTrees.TypeTree = tr match {
      case tpe if tpe == IntClass.tpe => Int32Type
      case tpe if tpe == BooleanClass.tpe => BooleanType
      case TypeRef(_, sym, btt :: Nil) if isSetTraitSym(sym) => SetType(rec(btt))
      case TypeRef(_, sym, btt :: Nil) if isMultisetTraitSym(sym) => MultisetType(rec(btt))
      case TypeRef(_, sym, btt :: Nil) if isOptionClassSym(sym) => OptionType(rec(btt))
      case TypeRef(_, sym, List(ftt,ttt)) if isMapTraitSym(sym) => MapType(rec(ftt),rec(ttt))
      case TypeRef(_, sym, List(t1,t2)) if isTuple2(sym) => TupleType(Seq(rec(t1),rec(t2)))
      case TypeRef(_, sym, List(t1,t2,t3)) if isTuple3(sym) => TupleType(Seq(rec(t1),rec(t2),rec(t3)))
      case TypeRef(_, sym, List(t1,t2,t3,t4)) if isTuple4(sym) => TupleType(Seq(rec(t1),rec(t2),rec(t3),rec(t4)))
      case TypeRef(_, sym, List(t1,t2,t3,t4,t5)) if isTuple5(sym) => TupleType(Seq(rec(t1),rec(t2),rec(t3),rec(t4),rec(t5)))
      case TypeRef(_, sym, ftt :: ttt :: Nil) if isFunction1TraitSym(sym) => FunctionType(List(rec(ftt)), rec(ttt))
      case TypeRef(_, sym, Nil) if classesToClasses.keySet.contains(sym) => classDefToClassType(classesToClasses(sym))
      case _ => {
        if(!silent) {
          unit.error(NoPosition, "Could not extract type as PureScala. [" + tr + "]")
          throw new Exception("aouch")
        }
        throw ImpureCodeEncounteredException(null)
      }
      // case tt => {
      //   if(!silent) {
      //     unit.error(tree.pos, "This does not appear to be a type tree: [" + tt + "]")
      //   }
      //   throw ImpureCodeEncounteredException(tree)
      // }
    }

    rec(tree)
  }

  def mkPosString(pos: scala.tools.nsc.util.Position) : String = {
    pos.line + "," + pos.column
  }
}<|MERGE_RESOLUTION|>--- conflicted
+++ resolved
@@ -796,56 +796,35 @@
           val r3 = rec(t3)
           IfExpr(r1, r2, r3).setType(leastUpperBound(r2.getType, r3.getType))
         }
-<<<<<<< HEAD
-        val fd = defsToDefs(sy)
-        FunctionInvocation(fd, ar.map(rec(_))).setType(fd.returnType).setPosInfo(lc.pos.line,lc.pos.column) 
-      }
-      case pm @ ExPatternMatching(sel, cses) => {
-        val rs = rec(sel)
-        val rc = cses.map(rewriteCaseDef(_))
-        val rt: purescala.TypeTrees.TypeTree = rc.map(_.rhs.getType).reduceLeft(leastUpperBound(_,_))
-        MatchExpr(rs, rc).setType(rt).setPosInfo(pm.pos.line,pm.pos.column)
-      }
-
-      case ExIsInstanceOf(tt, cc) => {
-        val ccRec = rec(cc)
-        val checkType = scalaType2PureScala(unit, silent)(tt.tpe)
-        checkType match {
-          case CaseClassType(ccd) => {
-            val rootType: ClassTypeDef  = if(ccd.parent != None) ccd.parent.get else ccd
-            if(!ccRec.getType.isInstanceOf[ClassType]) {
+
+        case ExIsInstanceOf(tt, cc) => {
+          val ccRec = rec(cc)
+          val checkType = scalaType2PureScala(unit, silent)(tt.tpe)
+          checkType match {
+            case CaseClassType(ccd) => {
+              val rootType: ClassTypeDef  = if(ccd.parent != None) ccd.parent.get else ccd
+              if(!ccRec.getType.isInstanceOf[ClassType]) {
+                unit.error(tr.pos, "isInstanceOf can only be used with a case class")
+                throw ImpureCodeEncounteredException(tr)
+              } else {
+                val testedExprType = ccRec.getType.asInstanceOf[ClassType].classDef
+                val testedExprRootType: ClassTypeDef = if(testedExprType.parent != None) testedExprType.parent.get else testedExprType
+
+                if(rootType != testedExprRootType) {
+                  unit.error(tr.pos, "isInstanceOf can only be used with compatible case classes")
+                  throw ImpureCodeEncounteredException(tr)
+                } else {
+                  CaseClassInstanceOf(ccd, ccRec) 
+                }
+              }
+            }
+            case _ => {
               unit.error(tr.pos, "isInstanceOf can only be used with a case class")
               throw ImpureCodeEncounteredException(tr)
-            } else {
-              val testedExprType = ccRec.getType.asInstanceOf[ClassType].classDef
-              val testedExprRootType: ClassTypeDef = if(testedExprType.parent != None) testedExprType.parent.get else testedExprType
-
-              if(rootType != testedExprRootType) {
-                unit.error(tr.pos, "isInstanceOf can only be used with compatible case classes")
-                throw ImpureCodeEncounteredException(tr)
-              } else {
-                CaseClassInstanceOf(ccd, ccRec) 
-              }
-            }
-          }
-          case _ => {
-            unit.error(tr.pos, "isInstanceOf can only be used with a case class")
-            throw ImpureCodeEncounteredException(tr)
-          }
-        }
-      }
-
-      // this one should stay after all others, cause it also catches UMinus
-      // and Not, for instance.
-      case ExParameterlessMethodCall(t,n) => {
-        val selector = rec(t)
-        val selType = selector.getType
-
-        if(!selType.isInstanceOf[CaseClassType]) {
-          if(!silent)
-            unit.error(tr.pos, "Invalid method or field invocation (not purescala?)")
-          throw ImpureCodeEncounteredException(tr)
-=======
+            }
+          }
+        }
+
         case lc @ ExLocalCall(sy,nm,ar) => {
           if(defsToDefs.keysIterator.find(_ == sy).isEmpty) {
             if(!silent)
@@ -860,7 +839,6 @@
           val rc = cses.map(rewriteCaseDef(_))
           val rt: purescala.TypeTrees.TypeTree = rc.map(_.rhs.getType).reduceLeft(leastUpperBound(_,_))
           MatchExpr(rs, rc).setType(rt).setPosInfo(pm.pos.line,pm.pos.column)
->>>>>>> d50f26fe
         }
 
         // this one should stay after all others, cause it also catches UMinus
