--- conflicted
+++ resolved
@@ -306,7 +306,7 @@
                 TypeParameterDef(tpeSub(p.tp).asInstanceOf[TypeParameter])
               }
               val returnType = tpeSub(fd.returnType)
-              val params = fd.params map (instantiateType(_, tps))
+              val params = fd.params map (vd => vd.copy(id = freshId(vd.id, tpeSub(vd.getType))))
               val newFd = fd.duplicate(id, tparams, params, returnType)
               val subCalls = preMap {
                 case fi @ FunctionInvocation(tfd, args) if tfd.fd == fd =>
@@ -328,22 +328,6 @@
               newFd.fullBody = fullBody
               newFd
             }
-<<<<<<< HEAD
-=======
-            val returnType = tpeSub(fd.returnType)
-            val params = fd.params map (vd => vd.copy(id = freshId(vd.id, tpeSub(vd.getType))))
-            val newFd = fd.duplicate(id, tparams, params, returnType)
-
-            val subCalls = preMap {
-              case fi @ FunctionInvocation(tfd, args) if tfd.fd == fd =>
-                Some(FunctionInvocation(newFd.typed(tfd.tps), args).copiedFrom(fi))
-              case _ => 
-                None
-            } _
-            val fullBody = rec(idsMap ++ fd.paramIds.zip(newFd.paramIds))(subCalls(fd.fullBody))
-            newFd.fullBody = fullBody
-
->>>>>>> 1ff73c72
             val newBd = srec(subCalls(bd)).copiedFrom(bd)
 
             LetDef(newFds, newBd).copiedFrom(l)
