package leon
package purescala

/** AST definitions for Pure Scala. */
object Trees {
  import Common._
  import TypeTrees._
  import Definitions._

  /* EXPRESSIONS */

  sealed abstract class Expr extends Typed with Serializable {
    override def toString: String = PrettyPrinter(this)
  }

  sealed trait Terminal {
    self: Expr =>
  }

  case class Block(exprs: Seq[Expr]) extends Expr
  case object Skip extends Expr with Terminal with FixedType {
    val fixedType = UnitType
  }
  case class Assignment(varId: Identifier, expr: Expr) extends Expr
  case class While(cond: Expr, body: Expr) extends Expr


  /* This describes computational errors (unmatched case, taking min of an
   * empty set, division by zero, etc.). It should always be typed according to
   * the expected type. */
  case class Error(description: String) extends Expr with Terminal with ScalacPositional

  /* Like vals */
  case class Let(binder: Identifier, value: Expr, body: Expr) extends Expr {
    binder.markAsLetBinder
    val et = body.getType
    if(et != Untyped)
      setType(et)
  }

  case class Tuple(exprs: Seq[Expr]) extends Expr
  case class LetTuple(binders: Seq[Identifier], value: Expr, body: Expr) extends Expr {
    binders.foreach(_.markAsLetBinder)
    val et = body.getType
    if(et != Untyped)
      setType(et)
  }


  /* Control flow */
  case class FunctionInvocation(funDef: FunDef, args: Seq[Expr]) extends Expr with FixedType with ScalacPositional {
    val fixedType = funDef.returnType
  }
  case class IfExpr(cond: Expr, then: Expr, elze: Expr) extends Expr 

  case class Tuple(exprs: Seq[Expr]) extends Expr
  case class TupleSelect(tuple: Expr, index: Int) extends Expr

  object MatchExpr {
    def apply(scrutinee: Expr, cases: Seq[MatchCase]) : MatchExpr = {
      scrutinee.getType match {
        case a: AbstractClassType => new MatchExpr(scrutinee, cases)
        case c: CaseClassType => new MatchExpr(scrutinee, cases.filter(_.pattern match {
          case CaseClassPattern(_, ccd, _) if ccd != c.classDef => false
          case _ => true
        }))
        case _ => scala.sys.error("Constructing match expression on non-class type.")
      }
    }

    def unapply(me: MatchExpr) : Option[(Expr,Seq[MatchCase])] = if (me == null) None else Some((me.scrutinee, me.cases))
  }

  class MatchExpr(val scrutinee: Expr, val cases: Seq[MatchCase]) extends Expr with ScalacPositional {
    def scrutineeClassType: ClassType = scrutinee.getType.asInstanceOf[ClassType]
  }

  sealed abstract class MatchCase extends Serializable {
    val pattern: Pattern
    val rhs: Expr
    val theGuard: Option[Expr]
    def hasGuard = theGuard.isDefined
    def expressions: Seq[Expr]

    def allIdentifiers : Set[Identifier] = {
      pattern.allIdentifiers ++ 
      Trees.allIdentifiers(rhs) ++ 
      theGuard.map(Trees.allIdentifiers(_)).getOrElse(Set[Identifier]()) ++ 
      (expressions map (Trees.allIdentifiers(_))).foldLeft(Set[Identifier]())((a, b) => a ++ b)
    }
  }

  case class SimpleCase(pattern: Pattern, rhs: Expr) extends MatchCase {
    val theGuard = None
    def expressions = List(rhs)
  }
  case class GuardedCase(pattern: Pattern, guard: Expr, rhs: Expr) extends MatchCase {
    val theGuard = Some(guard)
    def expressions = List(guard, rhs)
  }

  sealed abstract class Pattern extends Serializable {
    val subPatterns: Seq[Pattern]
    val binder: Option[Identifier]

    private def subBinders = subPatterns.map(_.binders).foldLeft[Set[Identifier]](Set.empty)(_ ++ _)
    def binders: Set[Identifier] = subBinders ++ (if(binder.isDefined) Set(binder.get) else Set.empty)

    def allIdentifiers : Set[Identifier] = {
      ((subPatterns map (_.allIdentifiers)).foldLeft(Set[Identifier]())((a, b) => a ++ b))  ++ binders
    }
  }
  case class InstanceOfPattern(binder: Option[Identifier], classTypeDef: ClassTypeDef) extends Pattern { // c: Class
    val subPatterns = Seq.empty
  }
  case class WildcardPattern(binder: Option[Identifier]) extends Pattern { // c @ _
    val subPatterns = Seq.empty
  } 
  case class CaseClassPattern(binder: Option[Identifier], caseClassDef: CaseClassDef, subPatterns: Seq[Pattern]) extends Pattern
  // case class ExtractorPattern(binder: Option[Identifier], 
  //   		      extractor : ExtractorTypeDef, 
  //   		      subPatterns: Seq[Pattern]) extends Pattern // c @ Extractor(...,...)
  // We don't handle Seq stars for now.

  /* Propositional logic */
  object And {
    def apply(l: Expr, r: Expr) : Expr = (l,r) match {
      case (BooleanLiteral(true),_) => r
      case (_,BooleanLiteral(true)) => l
      case _ => new And(Seq(l,r))
    }
    def apply(exprs: Seq[Expr]) : Expr = {
      val simpler = exprs.filter(_ != BooleanLiteral(true))
      if(simpler.isEmpty) BooleanLiteral(true) else simpler.reduceRight(And(_,_))
    }

    def unapply(and: And) : Option[Seq[Expr]] = 
      if(and == null) None else Some(and.exprs)
  }

  class And(val exprs: Seq[Expr]) extends Expr with FixedType {
    val fixedType = BooleanType
  }

  object Or {
    def apply(l: Expr, r: Expr) : Expr = (l,r) match {
      case (BooleanLiteral(false),_) => r
      case (_,BooleanLiteral(false)) => l
      case _ => new Or(Seq(l,r))
    }
    def apply(exprs: Seq[Expr]) : Expr = {
      val simpler = exprs.filter(_ != BooleanLiteral(false))
      if(simpler.isEmpty) BooleanLiteral(false) else simpler.reduceRight(Or(_,_))
    }

    def unapply(or: Or) : Option[Seq[Expr]] = 
      if(or == null) None else Some(or.exprs)
  }

  class Or(val exprs: Seq[Expr]) extends Expr with FixedType {
    val fixedType = BooleanType
  }

  object Iff {
    def apply(left: Expr, right: Expr) : Expr = (left, right) match {
      case (BooleanLiteral(true), r) => r
      case (l, BooleanLiteral(true)) => l
      case (BooleanLiteral(false), r) => Not(r)
      case (l, BooleanLiteral(false)) => Not(l)
      case (l,r) => new Iff(l, r)  
    }

    def unapply(iff: Iff) : Option[(Expr,Expr)] = {
      if(iff != null) Some((iff.left, iff.right)) else None
    }
  }

  class Iff(val left: Expr, val right: Expr) extends Expr with FixedType {
    val fixedType = BooleanType
  }

  object Implies {
    def apply(left: Expr, right: Expr) : Expr = (left,right) match {
      case (BooleanLiteral(false), _) => BooleanLiteral(true)
      case (_, BooleanLiteral(true)) => BooleanLiteral(true)
      case (BooleanLiteral(true), r) => r
      case (l, BooleanLiteral(false)) => Not(l)
      case (l1, Implies(l2, r2)) => Implies(And(l1, l2), r2)
      case _ => new Implies(left, right)
    }
    def unapply(imp: Implies) : Option[(Expr,Expr)] =
      if(imp == null) None else Some(imp.left, imp.right)
  }

  class Implies(val left: Expr, val right: Expr) extends Expr with FixedType {
    val fixedType = BooleanType
    // if(left.getType != BooleanType || right.getType != BooleanType) {
    //   println("culprits: " + left.getType + ", " + right.getType)
    //   assert(false)
    // }
  }

  case class Not(expr: Expr) extends Expr with FixedType {
    val fixedType = BooleanType
  }

  object Equals {
    def apply(l : Expr, r : Expr) : Expr = (l.getType, r.getType) match {
      case (BooleanType, BooleanType) => Iff(l, r)
      case _ => new Equals(l, r)
    }
    def unapply(e : Equals) : Option[(Expr,Expr)] = if (e == null) None else Some((e.left, e.right))
  }

  object SetEquals {
    def apply(l : Expr, r : Expr) : Equals = new Equals(l,r)
    def unapply(e : Equals) : Option[(Expr,Expr)] = if(e == null) None else (e.left.getType, e.right.getType) match {
      case (SetType(_), SetType(_)) => Some((e.left, e.right))
      case _ => None
    }
  }

  object MultisetEquals {
    def apply(l : Expr, r : Expr) : Equals = new Equals(l,r)
    def unapply(e : Equals) : Option[(Expr,Expr)] = if(e == null) None else (e.left.getType, e.right.getType) match {
      case (MultisetType(_), MultisetType(_)) => Some((e.left, e.right))
      case _ => None
    }
  }

  class Equals(val left: Expr, val right: Expr) extends Expr with FixedType {
    val fixedType = BooleanType
  }
  
  case class Variable(id: Identifier) extends Expr with Terminal {
    override def getType = id.getType
    override def setType(tt: TypeTree) = { id.setType(tt); this }
  }

  case class DeBruijnIndex(index: Int) extends Expr with Terminal

  // represents the result in post-conditions
  case class ResultVariable() extends Expr with Terminal

  /* Literals */
  sealed abstract class Literal[T] extends Expr with Terminal {
    val value: T
  }

  case class IntLiteral(value: Int) extends Literal[Int] with FixedType {
    val fixedType = Int32Type
  }
  case class BooleanLiteral(value: Boolean) extends Literal[Boolean] with FixedType {
    val fixedType = BooleanType
  }
  case class StringLiteral(value: String) extends Literal[String]

  case class CaseClass(classDef: CaseClassDef, args: Seq[Expr]) extends Expr with FixedType {
    val fixedType = CaseClassType(classDef)
  }
  case class CaseClassInstanceOf(classDef: CaseClassDef, expr: Expr) extends Expr with FixedType {
    val fixedType = BooleanType
  }
  case class CaseClassSelector(classDef: CaseClassDef, caseClass: Expr, selector: Identifier) extends Expr with FixedType {
    val fixedType = classDef.fields.find(_.id == selector).get.getType
  }

  /* Arithmetic */
  case class Plus(lhs: Expr, rhs: Expr) extends Expr with FixedType {
    val fixedType = Int32Type
  }
  case class Minus(lhs: Expr, rhs: Expr) extends Expr with FixedType { 
    val fixedType = Int32Type
  }
  case class UMinus(expr: Expr) extends Expr with FixedType { 
    val fixedType = Int32Type
  }
  case class Times(lhs: Expr, rhs: Expr) extends Expr with FixedType { 
    val fixedType = Int32Type
  }
  case class Division(lhs: Expr, rhs: Expr) extends Expr with FixedType { 
    val fixedType = Int32Type
  }
  case class Modulo(lhs: Expr, rhs: Expr) extends Expr with FixedType { 
    val fixedType = Int32Type
  }
  case class LessThan(lhs: Expr, rhs: Expr) extends Expr with FixedType { 
    val fixedType = BooleanType
  }
  case class GreaterThan(lhs: Expr, rhs: Expr) extends Expr with FixedType { 
    val fixedType = BooleanType
  }
  case class LessEquals(lhs: Expr, rhs: Expr) extends Expr with FixedType { 
    val fixedType = BooleanType
  }
  case class GreaterEquals(lhs: Expr, rhs: Expr) extends Expr with FixedType {
    val fixedType = BooleanType
  }

  /* Option expressions */
  case class OptionSome(value: Expr) extends Expr 
  case class OptionNone(baseType: TypeTree) extends Expr with Terminal with FixedType {
    val fixedType = OptionType(baseType)
  }

  /* Set expressions */
  case class EmptySet(baseType: TypeTree) extends Expr with Terminal
  case class FiniteSet(elements: Seq[Expr]) extends Expr 
  case class ElementOfSet(element: Expr, set: Expr) extends Expr with FixedType {
    val fixedType = BooleanType
  }
  case class SetCardinality(set: Expr) extends Expr with FixedType {
    val fixedType = Int32Type
  }
  case class SubsetOf(set1: Expr, set2: Expr) extends Expr with FixedType {
    val fixedType = BooleanType
  }
  case class SetIntersection(set1: Expr, set2: Expr) extends Expr 
  case class SetUnion(set1: Expr, set2: Expr) extends Expr 
  case class SetDifference(set1: Expr, set2: Expr) extends Expr 
  case class SetMin(set: Expr) extends Expr
  case class SetMax(set: Expr) extends Expr

  /* Multiset expressions */
  case class EmptyMultiset(baseType: TypeTree) extends Expr with Terminal
  case class FiniteMultiset(elements: Seq[Expr]) extends Expr 
  case class Multiplicity(element: Expr, multiset: Expr) extends Expr 
  case class MultisetCardinality(multiset: Expr) extends Expr with FixedType {
    val fixedType = Int32Type
  }
  case class SubmultisetOf(multiset1: Expr, multiset2: Expr) extends Expr 
  case class MultisetIntersection(multiset1: Expr, multiset2: Expr) extends Expr 
  case class MultisetUnion(multiset1: Expr, multiset2: Expr) extends Expr 
  case class MultisetPlus(multiset1: Expr, multiset2: Expr) extends Expr // disjoint union
  case class MultisetDifference(multiset1: Expr, multiset2: Expr) extends Expr 
  case class MultisetToSet(multiset: Expr) extends Expr

  /* Map operations. */
  case class EmptyMap(fromType: TypeTree, toType: TypeTree) extends Expr with Terminal
  case class SingletonMap(from: Expr, to: Expr) extends Expr 
  case class FiniteMap(singletons: Seq[SingletonMap]) extends Expr 

  case class MapGet(map: Expr, key: Expr) extends Expr 
  case class MapUnion(map1: Expr, map2: Expr) extends Expr 
  case class MapDifference(map: Expr, keys: Expr) extends Expr 
  case class MapIsDefinedAt(map: Expr, key: Expr) extends Expr with FixedType {
    val fixedType = BooleanType
  }

  /* List operations */
  case class NilList(baseType: TypeTree) extends Expr with Terminal
  case class Cons(head: Expr, tail: Expr) extends Expr 
  case class Car(list: Expr) extends Expr 
  case class Cdr(list: Expr) extends Expr 
  case class Concat(list1: Expr, list2: Expr) extends Expr 
  case class ListAt(list: Expr, index: Expr) extends Expr 

  /* Function operations */
  case class AnonymousFunction(entries: Seq[(Seq[Expr],Expr)], elseValue: Expr) extends Expr
  case class AnonymousFunctionInvocation(id: Identifier, args: Seq[Expr]) extends Expr

  /* Constraint programming */
  case class Distinct(exprs: Seq[Expr]) extends Expr with FixedType {
    val fixedType = BooleanType
  }

  object UnaryOperator {
    def unapply(expr: Expr) : Option[(Expr,(Expr)=>Expr)] = expr match {
      case Not(t) => Some((t,Not(_)))
      case UMinus(t) => Some((t,UMinus))
      case SetCardinality(t) => Some((t,SetCardinality))
      case MultisetCardinality(t) => Some((t,MultisetCardinality))
      case MultisetToSet(t) => Some((t,MultisetToSet))
      case Car(t) => Some((t,Car))
      case Cdr(t) => Some((t,Cdr))
      case SetMin(s) => Some((s,SetMin))
      case SetMax(s) => Some((s,SetMax))
      case CaseClassSelector(cd, e, sel) => Some((e, CaseClassSelector(cd, _, sel)))
      case CaseClassInstanceOf(cd, e) => Some((e, CaseClassInstanceOf(cd, _)))
<<<<<<< HEAD
      case Assignment(id, e) => Some((e, Assignment(id, _)))
=======
      case TupleSelect(t, i) => Some((t, TupleSelect(_, i)))
>>>>>>> 24f58dc1
      case _ => None
    }
  }

  object BinaryOperator {
    def unapply(expr: Expr) : Option[(Expr,Expr,(Expr,Expr)=>Expr)] = expr match {
      case Equals(t1,t2) => Some((t1,t2,Equals.apply))
      case Iff(t1,t2) => Some((t1,t2,Iff(_,_)))
      case Implies(t1,t2) => Some((t1,t2,Implies.apply))
      case Plus(t1,t2) => Some((t1,t2,Plus))
      case Minus(t1,t2) => Some((t1,t2,Minus))
      case Times(t1,t2) => Some((t1,t2,Times))
      case Division(t1,t2) => Some((t1,t2,Division))
      case Modulo(t1,t2) => Some((t1,t2,Modulo))
      case LessThan(t1,t2) => Some((t1,t2,LessThan))
      case GreaterThan(t1,t2) => Some((t1,t2,GreaterThan))
      case LessEquals(t1,t2) => Some((t1,t2,LessEquals))
      case GreaterEquals(t1,t2) => Some((t1,t2,GreaterEquals))
      case ElementOfSet(t1,t2) => Some((t1,t2,ElementOfSet))
      case SubsetOf(t1,t2) => Some((t1,t2,SubsetOf))
      case SetIntersection(t1,t2) => Some((t1,t2,SetIntersection))
      case SetUnion(t1,t2) => Some((t1,t2,SetUnion))
      case SetDifference(t1,t2) => Some((t1,t2,SetDifference))
      case Multiplicity(t1,t2) => Some((t1,t2,Multiplicity))
      case SubmultisetOf(t1,t2) => Some((t1,t2,SubmultisetOf))
      case MultisetIntersection(t1,t2) => Some((t1,t2,MultisetIntersection))
      case MultisetUnion(t1,t2) => Some((t1,t2,MultisetUnion))
      case MultisetPlus(t1,t2) => Some((t1,t2,MultisetPlus))
      case MultisetDifference(t1,t2) => Some((t1,t2,MultisetDifference))
      case SingletonMap(t1,t2) => Some((t1,t2,SingletonMap))
      case MapGet(t1,t2) => Some((t1,t2,MapGet))
      case MapUnion(t1,t2) => Some((t1,t2,MapUnion))
      case MapDifference(t1,t2) => Some((t1,t2,MapDifference))
      case MapIsDefinedAt(t1,t2) => Some((t1,t2, MapIsDefinedAt))
      case Concat(t1,t2) => Some((t1,t2,Concat))
      case ListAt(t1,t2) => Some((t1,t2,ListAt))
      case While(t1, t2) => Some((t1,t2,While))
      case _ => None
    }
  }

  object NAryOperator {
    def unapply(expr: Expr) : Option[(Seq[Expr],(Seq[Expr])=>Expr)] = expr match {
      case fi @ FunctionInvocation(fd, args) => Some((args, (as => FunctionInvocation(fd, as).setPosInfo(fi))))
      case AnonymousFunctionInvocation(id, args) => Some((args, (as => AnonymousFunctionInvocation(id, as))))
      case CaseClass(cd, args) => Some((args, CaseClass(cd, _)))
      case And(args) => Some((args, And.apply))
      case Or(args) => Some((args, Or.apply))
      case FiniteSet(args) => Some((args, FiniteSet))
      case FiniteMap(args) => Some((args, (as : Seq[Expr]) => FiniteMap(as.asInstanceOf[Seq[SingletonMap]])))
      case FiniteMultiset(args) => Some((args, FiniteMultiset))
      case Distinct(args) => Some((args, Distinct))
<<<<<<< HEAD
      case Block(args) => Some((args, Block))
=======
      case Tuple(args) => Some((args, Tuple))
>>>>>>> 24f58dc1
      case _ => None
    }
  }

  def negate(expr: Expr) : Expr = expr match {
    case Let(i,b,e) => Let(i,b,negate(e))
    case Not(e) => e
    case Iff(e1,e2) => Iff(negate(e1),e2)
    case Implies(e1,e2) => And(e1, negate(e2))
    case Or(exs) => And(exs map negate)
    case And(exs) => Or(exs map negate)
    case LessThan(e1,e2) => GreaterEquals(e1,e2)
    case LessEquals(e1,e2) => GreaterThan(e1,e2)
    case GreaterThan(e1,e2) => LessEquals(e1,e2)
    case GreaterEquals(e1,e2) => LessThan(e1,e2)
    case i @ IfExpr(c,e1,e2) => IfExpr(c, negate(e1), negate(e2)).setType(i.getType)
    case BooleanLiteral(b) => BooleanLiteral(!b)
    case _ => Not(expr)
  }
 
  // Warning ! This may loop forever if the substitutions are not
  // well-formed!
  def replace(substs: Map[Expr,Expr], expr: Expr) : Expr = {
    searchAndReplaceDFS(substs.get)(expr)
  }

  // Can't just be overloading because of type erasure :'(
  def replaceFromIDs(substs: Map[Identifier,Expr], expr: Expr) : Expr = {
    replace(substs.map(p => (Variable(p._1) -> p._2)), expr)
  }

  def searchAndReplace(subst: Expr=>Option[Expr], recursive: Boolean=true)(expr: Expr) : Expr = {
    def rec(ex: Expr, skip: Expr = null) : Expr = (if (ex == skip) None else subst(ex)) match {
      case Some(newExpr) => {
        if(newExpr.getType == Untyped) {
          Settings.reporter.error("REPLACING IN EXPRESSION WITH AN UNTYPED TREE ! " + ex + " --to--> " + newExpr)
        }
        if(ex == newExpr)
          if(recursive) rec(ex, ex) else ex
        else
          if(recursive) rec(newExpr) else newExpr
      }
      case None => ex match {
        case l @ Let(i,e,b) => {
          val re = rec(e)
          val rb = rec(b)
          if(re != e || rb != b)
            Let(i, re, rb).setType(l.getType)
          else
            l
        }
        case n @ NAryOperator(args, recons) => {
          var change = false
          val rargs = args.map(a => {
            val ra = rec(a)
            if(ra != a) {
              change = true  
              ra
            } else {
              a
            }            
          })
          if(change)
            recons(rargs).setType(n.getType)
          else
            n
        }
        case b @ BinaryOperator(t1,t2,recons) => {
          val r1 = rec(t1)
          val r2 = rec(t2)
          if(r1 != t1 || r2 != t2)
            recons(r1,r2).setType(b.getType)
          else
            b
        }
        case u @ UnaryOperator(t,recons) => {
          val r = rec(t)
          if(r != t)
            recons(r).setType(u.getType)
          else
            u
        }
        case i @ IfExpr(t1,t2,t3) => {
          val r1 = rec(t1)
          val r2 = rec(t2)
          val r3 = rec(t3)
          if(r1 != t1 || r2 != t2 || r3 != t3)
            IfExpr(rec(t1),rec(t2),rec(t3)).setType(i.getType)
          else
            i
        }
        case m @ MatchExpr(scrut,cses) => MatchExpr(rec(scrut), cses.map(inCase(_))).setType(m.getType).setPosInfo(m)
        case t if t.isInstanceOf[Terminal] => t
        case unhandled => scala.sys.error("Non-terminal case should be handled in searchAndReplace: " + unhandled)
      }
    }

    def inCase(cse: MatchCase) : MatchCase = cse match {
      case SimpleCase(pat, rhs) => SimpleCase(pat, rec(rhs))
      case GuardedCase(pat, guard, rhs) => GuardedCase(pat, rec(guard), rec(rhs))
    }

    rec(expr)
  }

  def searchAndReplaceDFS(subst: Expr=>Option[Expr])(expr: Expr) : Expr = {
    val (res,_) = searchAndReplaceDFSandTrackChanges(subst)(expr)
    res
  }

  def searchAndReplaceDFSandTrackChanges(subst: Expr=>Option[Expr])(expr: Expr) : (Expr,Boolean) = {
    var somethingChanged: Boolean = false
    def applySubst(ex: Expr) : Expr = subst(ex) match {
      case None => ex
      case Some(newEx) => {
        somethingChanged = true
        if(newEx.getType == Untyped) {
          Settings.reporter.warning("REPLACING WITH AN UNTYPED EXPRESSION !")
          Settings.reporter.warning("Here's the new expression: " + newEx)
        }
        newEx
      }
    }

    def rec(ex: Expr) : Expr = ex match {
      case l @ Let(i,e,b) => {
        val re = rec(e)
        val rb = rec(b)
        applySubst(if(re != e || rb != b) {
          Let(i,re,rb).setType(l.getType)
        } else {
          l
        })
      }
      case n @ NAryOperator(args, recons) => {
        var change = false
        val rargs = args.map(a => {
          val ra = rec(a)
          if(ra != a) {
            change = true  
            ra
          } else {
            a
          }            
        })
        applySubst(if(change) {
          recons(rargs).setType(n.getType)
        } else {
          n
        })
      }
      case b @ BinaryOperator(t1,t2,recons) => {
        val r1 = rec(t1)
        val r2 = rec(t2)
        applySubst(if(r1 != t1 || r2 != t2) {
          recons(r1,r2).setType(b.getType)
        } else {
          b
        })
      }
      case u @ UnaryOperator(t,recons) => {
        val r = rec(t)
        applySubst(if(r != t) {
          recons(r).setType(u.getType)
        } else {
          u
        })
      }
      case i @ IfExpr(t1,t2,t3) => {
        val r1 = rec(t1)
        val r2 = rec(t2)
        val r3 = rec(t3)
        applySubst(if(r1 != t1 || r2 != t2 || r3 != t3) {
          IfExpr(r1,r2,r3).setType(i.getType)
        } else {
          i
        })
      }
      case m @ MatchExpr(scrut,cses) => {
        val rscrut = rec(scrut)
        val (newCses,changes) = cses.map(inCase(_)).unzip
        applySubst(if(rscrut != scrut || changes.exists(res=>res)) {
          MatchExpr(rscrut, newCses).setType(m.getType).setPosInfo(m)
        } else {
          m
        })
      }
      case t if t.isInstanceOf[Terminal] => applySubst(t)
      case unhandled => scala.sys.error("Non-terminal case should be handled in searchAndReplaceDFS: " + unhandled)
    }

    def inCase(cse: MatchCase) : (MatchCase,Boolean) = cse match {
      case s @ SimpleCase(pat, rhs) => {
        val rrhs = rec(rhs)
        if(rrhs != rhs) {
          (SimpleCase(pat, rrhs), true)
        } else {
          (s, false)
        }
      }
      case g @ GuardedCase(pat, guard, rhs) => {
        val rguard = rec(guard)
        val rrhs = rec(rhs)
        if(rguard != guard || rrhs != rhs) {
          (GuardedCase(pat, rguard, rrhs), true)
        } else {
          (g, false)
        }
      }
    }

    val res = rec(expr)
    (res, somethingChanged)
  }

  // rewrites pattern-matching expressions to use fresh variables for the binders
  def freshenLocals(expr: Expr) : Expr = {
    def rewritePattern(p: Pattern, sm: Map[Identifier,Identifier]) : Pattern = p match {
      case InstanceOfPattern(Some(b), ctd) => InstanceOfPattern(Some(sm(b)), ctd)
      case WildcardPattern(Some(b)) => WildcardPattern(Some(sm(b)))
      case CaseClassPattern(ob, ccd, sps) => CaseClassPattern(ob.map(sm(_)), ccd, sps.map(rewritePattern(_, sm)))
      case other => other
    }

    def freshenCase(cse: MatchCase) : MatchCase = {
      val allBinders: Set[Identifier] = cse.pattern.binders
      val subMap: Map[Identifier,Identifier] = Map(allBinders.map(i => (i, FreshIdentifier(i.name, true).setType(i.getType))).toSeq : _*)
      val subVarMap: Map[Expr,Expr] = subMap.map(kv => (Variable(kv._1) -> Variable(kv._2)))
      
      cse match {
        case SimpleCase(pattern, rhs) => SimpleCase(rewritePattern(pattern, subMap), replace(subVarMap, rhs))
        case GuardedCase(pattern, guard, rhs) => GuardedCase(rewritePattern(pattern, subMap), replace(subVarMap, guard), replace(subVarMap, rhs))
      }
    }

    def applyToTree(e : Expr) : Option[Expr] = e match {
      case m @ MatchExpr(s, cses) => Some(MatchExpr(s, cses.map(freshenCase(_))).setType(m.getType).setPosInfo(m))
      case l @ Let(i,e,b) => {
        val newID = FreshIdentifier(i.name, true).setType(i.getType)
        Some(Let(newID, e, replace(Map(Variable(i) -> Variable(newID)), b)))
      }
      case _ => None
    }

    searchAndReplaceDFS(applyToTree)(expr)
  }

  // convert describes how to compute a value for the leaves (that includes
  // functions with no args.)
  // combine descriess how to combine two values
  def treeCatamorphism[A](convert: Expr=>A, combine: (A,A)=>A, expression: Expr) : A = {
    treeCatamorphism(convert, combine, (e:Expr,a:A)=>a, expression)
  }
  // compute allows the catamorphism to change the combined value depending on the tree
  def treeCatamorphism[A](convert: Expr=>A, combine: (A,A)=>A, compute: (Expr,A)=>A, expression: Expr) : A = {
    def rec(expr: Expr) : A = expr match {
      case l @ Let(_, e, b) => compute(l, combine(rec(e), rec(b)))
      case n @ NAryOperator(args, _) => {
        if(args.size == 0)
          compute(n, convert(n))
        else
          compute(n, args.map(rec(_)).reduceLeft(combine))
      }
      case b @ BinaryOperator(a1,a2,_) => compute(b, combine(rec(a1),rec(a2)))
      case u @ UnaryOperator(a,_) => compute(u, rec(a))
      case i @ IfExpr(a1,a2,a3) => compute(i, combine(combine(rec(a1), rec(a2)), rec(a3)))
      case m @ MatchExpr(scrut, cses) => compute(m, (scrut +: cses.flatMap(_.expressions)).map(rec(_)).reduceLeft(combine))
      case a @ AnonymousFunction(es, ev) => compute(a, (es.flatMap(e => e._1 ++ Seq(e._2)) ++ Seq(ev)).map(rec(_)).reduceLeft(combine))
      case t: Terminal => compute(t, convert(t))
      case unhandled => scala.sys.error("Non-terminal case should be handled in treeCatamorphism: " + unhandled)
    }

    rec(expression)
  }

  def flattenBlocks(expr: Expr): Expr = {
    def applyToTree(expr: Expr): Option[Expr] = expr match {
      case Block(exprs) => {
        val nexprs = exprs.flatMap{
          case Block(es2) => es2
          case Skip => Seq()
          case e2 => Seq(e2)
        }
        val fexpr = nexprs match {
          case Seq() => Skip
          case Seq(e) => e
          case es => Block(es).setType(es.last.getType)
        }
        Some(fexpr)
      }
      case _ => None
    }
    searchAndReplaceDFS(applyToTree)(expr)
  }

  def variablesOf(expr: Expr) : Set[Identifier] = {
    def convert(t: Expr) : Set[Identifier] = t match {
      case Variable(i) => Set(i)
      case _ => Set.empty
    }
    def combine(s1: Set[Identifier], s2: Set[Identifier]) = s1 ++ s2
    def compute(t: Expr, s: Set[Identifier]) = t match {
      case Let(i,_,_) => s -- Set(i)
      case MatchExpr(_, cses) => s -- (cses.map(_.pattern.binders).foldLeft(Set[Identifier]())((a, b) => a ++ b))
      case AnonymousFunctionInvocation(i,_) => s ++ Set[Identifier](i)
      case _ => s
    }
    treeCatamorphism(convert, combine, compute, expr)
  }

  def containsFunctionCalls(expr : Expr) : Boolean = {
    def convert(t : Expr) : Boolean = t match {
      case f : FunctionInvocation => true
      case _ => false
    }
    def combine(c1 : Boolean, c2 : Boolean) : Boolean = c1 || c2
    def compute(t : Expr, c : Boolean) = t match {
      case f : FunctionInvocation => true
      case _ => c
    }
    treeCatamorphism(convert, combine, compute, expr)
  }

  def topLevelFunctionCallsOf(expr: Expr, barring : Set[FunDef] = Set.empty) : Set[FunctionInvocation] = {
    def convert(t: Expr) : Set[FunctionInvocation] = t match {
      case f @ FunctionInvocation(fd, _) if(!barring(fd)) => Set(f)
      case _ => Set.empty
    }
    def combine(s1: Set[FunctionInvocation], s2: Set[FunctionInvocation]) = s1 ++ s2
    def compute(t: Expr, s: Set[FunctionInvocation]) = t match {
      case f @ FunctionInvocation(fd,  _) if(!barring(fd)) => Set(f) // ++ s that's the difference with the one below
      case _ => s
    }
    treeCatamorphism(convert, combine, compute, expr)
  }

  def allNonRecursiveFunctionCallsOf(expr: Expr, program: Program) : Set[FunctionInvocation] = {
    def convert(t: Expr) : Set[FunctionInvocation] = t match {
      case f @ FunctionInvocation(fd, _) if program.isRecursive(fd) => Set(f)
      case _ => Set.empty
    }
    
    def combine(s1: Set[FunctionInvocation], s2: Set[FunctionInvocation]) = s1 ++ s2

    def compute(t: Expr, s: Set[FunctionInvocation]) = t match {
      case f @ FunctionInvocation(fd,_) if program.isRecursive(fd) => Set(f) ++ s
      case _ => s
    }
    treeCatamorphism(convert, combine, compute, expr)
  }

  def functionCallsOf(expr: Expr) : Set[FunctionInvocation] = {
    def convert(t: Expr) : Set[FunctionInvocation] = t match {
      case f @ FunctionInvocation(_, _) => Set(f)
      case _ => Set.empty
    }
    def combine(s1: Set[FunctionInvocation], s2: Set[FunctionInvocation]) = s1 ++ s2
    def compute(t: Expr, s: Set[FunctionInvocation]) = t match {
      case f @ FunctionInvocation(_, _) => Set(f) ++ s
      case _ => s
    }
    treeCatamorphism(convert, combine, compute, expr)
  }

  def contains(expr: Expr, matcher: Expr=>Boolean) : Boolean = {
    treeCatamorphism[Boolean](
      matcher,
      (b1: Boolean, b2: Boolean) => b1 || b2,
      (t: Expr, b: Boolean) => b || matcher(t),
      expr)
  }

  def allIdentifiers(expr: Expr) : Set[Identifier] = expr match {
    case l @ Let(binder, e, b) => allIdentifiers(e) ++ allIdentifiers(b) + binder
    case n @ NAryOperator(args, _) =>
      (args map (Trees.allIdentifiers(_))).foldLeft(Set[Identifier]())((a, b) => a ++ b)
    case b @ BinaryOperator(a1,a2,_) => allIdentifiers(a1) ++ allIdentifiers(a2)
    case u @ UnaryOperator(a,_) => allIdentifiers(a)
    case i @ IfExpr(a1,a2,a3) => allIdentifiers(a1) ++ allIdentifiers(a2) ++ allIdentifiers(a3)
    case m @ MatchExpr(scrut, cses) =>
      (cses map (_.allIdentifiers)).foldLeft(Set[Identifier]())((a, b) => a ++ b) ++ allIdentifiers(scrut)
    case Variable(id) => Set(id)
    case t: Terminal => Set.empty
  }

  def allDeBruijnIndices(expr: Expr) : Set[DeBruijnIndex] =  {
    def convert(t: Expr) : Set[DeBruijnIndex] = t match {
      case i @ DeBruijnIndex(idx) => Set(i)
      case _ => Set.empty
    }
    def combine(s1: Set[DeBruijnIndex], s2: Set[DeBruijnIndex]) = s1 ++ s2
    treeCatamorphism(convert, combine, expr)
  }

  /* Simplifies let expressions:
   *  - removes lets when expression never occurs
   *  - simplifies when expressions occurs exactly once
   *  - expands when expression is just a variable.
   * Note that the code is simple but far from optimal (many traversals...)
   */
  def simplifyLets(expr: Expr) : Expr = {
    def simplerLet(t: Expr) : Option[Expr] = t match {
      case letExpr @ Let(i, t: Terminal, b) => Some(replace(Map((Variable(i) -> t)), b))
      case letExpr @ Let(i,e,b) => {
        val occurences = treeCatamorphism[Int]((e:Expr) => e match {
          case Variable(x) if x == i => 1
          case _ => 0
        }, (x:Int,y:Int)=>x+y, b)
        if(occurences == 0) {
          Some(b)
        } else if(occurences == 1) {
          Some(replace(Map((Variable(i) -> e)), b))
        } else {
          None
        }
      }
      case _ => None 
    }
    searchAndReplace(simplerLet)(expr)
  }

  // Pulls out all let constructs to the top level, and makes sure they're
  // properly ordered.
  private type DefPair  = (Identifier,Expr) 
  private type DefPairs = List[DefPair] 
  private def allLetDefinitions(expr: Expr) : DefPairs = treeCatamorphism[DefPairs](
    (e: Expr) => Nil,
    (s1: DefPairs, s2: DefPairs) => s1 ::: s2,
    (e: Expr, dps: DefPairs) => e match {
      case Let(i, e, _) => (i,e) :: dps
      case _ => dps
    },
    expr)
  
  private def killAllLets(expr: Expr) : Expr = searchAndReplaceDFS((e: Expr) => e match {
    case Let(_,_,ex) => Some(ex)
    case _ => None
  })(expr)

  def liftLets(expr: Expr) : Expr = {
    val initialDefinitionPairs = allLetDefinitions(expr)
    val definitionPairs = initialDefinitionPairs.map(p => (p._1, killAllLets(p._2)))
    val occursLists : Map[Identifier,Set[Identifier]] = Map(definitionPairs.map((dp: DefPair) => (dp._1 -> variablesOf(dp._2).toSet.filter(_.isLetBinder))) : _*)
    var newList : DefPairs = Nil
    var placed  : Set[Identifier] = Set.empty
    val toPlace = definitionPairs.size
    var placedC = 0
    var traversals = 0

    while(placedC < toPlace) {
      if(traversals > toPlace + 1) {
        scala.sys.error("Cycle in let definitions or multiple definition for the same identifier in liftLets : " + definitionPairs.mkString("\n"))
      }
      for((id,ex) <- definitionPairs) if (!placed(id)) {
        if((occursLists(id) -- placed) == Set.empty) {
          placed = placed + id
          newList = (id,ex) :: newList
          placedC = placedC + 1
        }
      }
      traversals = traversals + 1
    }

    val noLets = killAllLets(expr)

    val res = (newList.foldLeft(noLets)((e,iap) => Let(iap._1, iap._2, e)))
    simplifyLets(res)
  }

  def wellOrderedLets(tree : Expr) : Boolean = {
    val pairs = allLetDefinitions(tree)
    val definitions: Set[Identifier] = Set(pairs.map(_._1) : _*)
    val vars: Set[Identifier] = variablesOf(tree)
    val intersection = vars intersect definitions
    if(!intersection.isEmpty) {
      intersection.foreach(id => {
        Settings.reporter.error("Variable with identifier '" + id + "' has escaped its let-definition !")
      })
      false
    } else {
      vars.forall(id => if(id.isLetBinder) {
        Settings.reporter.error("Variable with identifier '" + id + "' has lost its let-definition (it disappeared??)")
        false
      } else {
        true
      })
    }
  }

  /* Fully expands all let expressions. */
  def expandLets(expr: Expr) : Expr = {
    def rec(ex: Expr, s: Map[Identifier,Expr]) : Expr = ex match {
      case v @ Variable(id) if s.isDefinedAt(id) => rec(s(id), s)
      case l @ Let(i,e,b) => rec(b, s + (i -> rec(e, s)))
      case i @ IfExpr(t1,t2,t3) => IfExpr(rec(t1, s),rec(t2, s),rec(t3, s)).setType(i.getType)
      case m @ MatchExpr(scrut,cses) => MatchExpr(rec(scrut, s), cses.map(inCase(_, s))).setType(m.getType).setPosInfo(m)
      case n @ NAryOperator(args, recons) => {
        var change = false
        val rargs = args.map(a => {
          val ra = rec(a, s)
          if(ra != a) {
            change = true  
            ra
          } else {
            a
          }            
        })
        if(change)
          recons(rargs).setType(n.getType)
        else
          n
      }
      case b @ BinaryOperator(t1,t2,recons) => {
        val r1 = rec(t1, s)
        val r2 = rec(t2, s)
        if(r1 != t1 || r2 != t2)
          recons(r1,r2).setType(b.getType)
        else
          b
      }
      case u @ UnaryOperator(t,recons) => {
        val r = rec(t, s)
        if(r != t)
          recons(r).setType(u.getType)
        else
          u
      }
      case t if t.isInstanceOf[Terminal] => t
      case unhandled => scala.sys.error("Unhandled case in expandLets: " + unhandled)
    }

    def inCase(cse: MatchCase, s: Map[Identifier,Expr]) : MatchCase = cse match {
      case SimpleCase(pat, rhs) => SimpleCase(pat, rec(rhs, s))
      case GuardedCase(pat, guard, rhs) => GuardedCase(pat, rec(guard, s), rec(rhs, s))
    }

    rec(expr, Map.empty)
  }

  object SimplePatternMatching {
    def isSimple(me: MatchExpr) : Boolean = unapply(me).isDefined

    // (scrutinee, classtype, list((caseclassdef, variable, list(variable), rhs)))
    def unapply(e: MatchExpr) : Option[(Expr,ClassType,Seq[(CaseClassDef,Identifier,Seq[Identifier],Expr)])] = {
      val MatchExpr(scrutinee, cases) = e
      val sType = scrutinee.getType

      if(sType.isInstanceOf[AbstractClassType]) {
        val cCD = sType.asInstanceOf[AbstractClassType].classDef
        if(cases.size == cCD.knownChildren.size && cases.forall(!_.hasGuard)) {
          var seen = Set.empty[ClassTypeDef]
          
          var lle : List[(CaseClassDef,Identifier,List[Identifier],Expr)] = Nil
          for(cse <- cases) {
            cse match {
              case SimpleCase(CaseClassPattern(binder, ccd, subPats), rhs) if subPats.forall(_.isInstanceOf[WildcardPattern]) => {
                seen = seen + ccd

                val patID : Identifier = if(binder.isDefined) {
                  binder.get
                } else {
                  FreshIdentifier("cse", true).setType(CaseClassType(ccd))
                }

                val argIDs : List[Identifier] = (ccd.fields zip subPats.map(_.asInstanceOf[WildcardPattern])).map(p => if(p._2.binder.isDefined) {
                  p._2.binder.get
                } else {
                  FreshIdentifier("pat", true).setType(p._1.tpe)
                }).toList

                lle = (ccd, patID, argIDs, rhs) :: lle
              }
              case _ => ;
            }
          }
          lle = lle.reverse

          if(seen.size == cases.size) {
            Some((scrutinee, sType.asInstanceOf[AbstractClassType], lle))
          } else {
            None
          }
        } else {
          None
        }
      } else {
        val cCD = sType.asInstanceOf[CaseClassType].classDef
        if(cases.size == 1 && !cases(0).hasGuard) {
          val SimpleCase(pat,rhs) = cases(0).asInstanceOf[SimpleCase]
          pat match {
            case CaseClassPattern(binder, ccd, subPats) if (ccd == cCD && subPats.forall(_.isInstanceOf[WildcardPattern])) => {
              val patID : Identifier = if(binder.isDefined) {
                binder.get
              } else {
                FreshIdentifier("cse", true).setType(CaseClassType(ccd))
              }

              val argIDs : List[Identifier] = (ccd.fields zip subPats.map(_.asInstanceOf[WildcardPattern])).map(p => if(p._2.binder.isDefined) {
                p._2.binder.get
              } else {
                FreshIdentifier("pat", true).setType(p._1.tpe)
              }).toList

              Some((scrutinee, CaseClassType(cCD), List((cCD, patID, argIDs, rhs))))
            }
            case _ => None
          }
        } else {
          None
        }
      }
    }
  }

  object NotSoSimplePatternMatching {
    def coversType(tpe: ClassTypeDef, patterns: Seq[Pattern]) : Boolean = {
      if(patterns.isEmpty) {
        false
      } else if(patterns.exists(_.isInstanceOf[WildcardPattern])) {
        true
      } else {
        val allSubtypes: Seq[CaseClassDef] = tpe match {
          case acd @ AbstractClassDef(_,_) => acd.knownDescendents.filter(_.isInstanceOf[CaseClassDef]).map(_.asInstanceOf[CaseClassDef])
          case ccd: CaseClassDef => List(ccd)
        }

        var seen: Set[CaseClassDef] = Set.empty
        var secondLevel: Map[(CaseClassDef,Int),List[Pattern]] = Map.empty

        for(pat <- patterns) if (pat.isInstanceOf[CaseClassPattern]) {
          val pattern: CaseClassPattern = pat.asInstanceOf[CaseClassPattern]
          val ccd: CaseClassDef = pattern.caseClassDef
          seen = seen + ccd

          for((subPattern,i) <- (pattern.subPatterns.zipWithIndex)) {
            val seenSoFar = secondLevel.getOrElse((ccd,i), Nil)
            secondLevel = secondLevel + ((ccd,i) -> (subPattern :: seenSoFar))
          }
        }

        allSubtypes.forall(ccd => {
          seen(ccd) && ccd.fields.zipWithIndex.forall(p => p._1.tpe match {
            case t: ClassType => coversType(t.classDef, secondLevel.getOrElse((ccd, p._2), Nil))
            case _ => true
          })
        })
      }
    }

    def unapply(pm : MatchExpr) : Option[MatchExpr] = if(!Settings.experimental) None else (pm match {
      case MatchExpr(scrutinee, cases) if cases.forall(_.isInstanceOf[SimpleCase]) => {
        val allPatterns = cases.map(_.pattern)
        Settings.reporter.info("This might be a complete pattern-matching expression:")
        Settings.reporter.info(pm)
        Settings.reporter.info("Covered? " + coversType(pm.scrutineeClassType.classDef, allPatterns))
        None
      }
      case _ => None
    })
  }

  private var matchConverterCache = new scala.collection.mutable.HashMap[Expr,Expr]()
  /** Rewrites all pattern-matching expressions into if-then-else expressions,
   * with additional error conditions. Does not introduce additional variables.
   * We use a cache because we can. */
  def matchToIfThenElse(expr: Expr) : Expr = {
    val toRet = if(matchConverterCache.isDefinedAt(expr)) {
      matchConverterCache(expr)
    } else {
      val converted = convertMatchToIfThenElse(expr)
      matchConverterCache(expr) = converted
      converted
    }

    toRet
  }

  private def convertMatchToIfThenElse(expr: Expr) : Expr = {
    def mapForPattern(in: Expr, pattern: Pattern) : Map[Identifier,Expr] = pattern match {
      case WildcardPattern(None) => Map.empty
      case WildcardPattern(Some(id)) => Map(id -> in)
      case InstanceOfPattern(None, _) => Map.empty
      case InstanceOfPattern(Some(id), _) => Map(id -> in)
      case CaseClassPattern(b, ccd, subps) => {
        assert(ccd.fields.size == subps.size)
        val pairs = ccd.fields.map(_.id).toList zip subps.toList
        val subMaps = pairs.map(p => mapForPattern(CaseClassSelector(ccd, in, p._1), p._2))
        val together = subMaps.foldLeft(Map.empty[Identifier,Expr])(_ ++ _)
        b match {
          case Some(id) => Map(id -> in) ++ together
          case None => together
        }
      }
    }

    def conditionForPattern(in: Expr, pattern: Pattern) : Expr = pattern match {
      case WildcardPattern(_) => BooleanLiteral(true)
      case InstanceOfPattern(_,_) => scala.sys.error("InstanceOfPattern not yet supported.")
      case CaseClassPattern(_, ccd, subps) => {
        assert(ccd.fields.size == subps.size)
        val pairs = ccd.fields.map(_.id).toList zip subps.toList
        val subTests = pairs.map(p => conditionForPattern(CaseClassSelector(ccd, in, p._1), p._2))
        val together = And(subTests)
        And(CaseClassInstanceOf(ccd, in), together)
      }
    }

    def rewritePM(e: Expr) : Option[Expr] = e match {
      case m @ MatchExpr(scrut, cases) => {
        // println("Rewriting the following PM: " + e)

        val condsAndRhs = for(cse <- cases) yield {
          val map = mapForPattern(scrut, cse.pattern)
          val patCond = conditionForPattern(scrut, cse.pattern)
          val realCond = cse.theGuard match {
            case Some(g) => And(patCond, replaceFromIDs(map, g))
            case None => patCond
          }
          val newRhs = replaceFromIDs(map, cse.rhs)
          (realCond, newRhs)
        } 

        val optCondsAndRhs = if(SimplePatternMatching.isSimple(m)) {
          // this is a hackish optimization: because we know all cases are covered, we replace the last condition by true (and that drops the check)
          val lastExpr = condsAndRhs.last._2

          condsAndRhs.dropRight(1) ++ Seq((BooleanLiteral(true),lastExpr))
        } else {
          condsAndRhs
        }

        val bigIte = optCondsAndRhs.foldRight[Expr](Error("non-exhaustive match").setType(bestRealType(m.getType)).setPosInfo(m))((p1, ex) => {
          if(p1._1 == BooleanLiteral(true)) {
            p1._2
          } else {
            IfExpr(p1._1, p1._2, ex).setType(m.getType)
          }
        })

        Some(bigIte)
      }
      case _ => None
    }
    
    searchAndReplaceDFS(rewritePM)(expr)
  }

  private var mapGetConverterCache = new scala.collection.mutable.HashMap[Expr,Expr]()
  /** Rewrites all map accesses with additional error conditions. */
  def mapGetWithChecks(expr: Expr) : Expr = {
    val toRet = if (mapGetConverterCache.isDefinedAt(expr)) {
      mapGetConverterCache(expr)
    } else {
      val converted = convertMapGet(expr)
      mapGetConverterCache(expr) = converted
      converted
    }

    toRet
  }

  private def convertMapGet(expr: Expr) : Expr = {
    def rewriteMapGet(e: Expr) : Option[Expr] = e match {
      case mg @ MapGet(m,k) => 
        val ida = MapIsDefinedAt(m, k)
        Some(IfExpr(ida, mg, Error("key not found for map access").setType(mg.getType)).setType(mg.getType))
      case _ => None
    }

    searchAndReplaceDFS(rewriteMapGet)(expr)
  }

  // prec: expression does not contain match expressions
  def measureADTChildrenDepth(expression: Expr) : Int = {
    import scala.math.max

    def rec(ex: Expr, lm: Map[Identifier,Int]) : Int = ex match {
      case Let(i,e,b) => rec(b,lm + (i -> rec(e,lm)))
      case Variable(id) => lm.getOrElse(id, 0)
      case CaseClassSelector(_, e, _) => rec(e,lm) + 1
      case NAryOperator(args, _) => if(args.isEmpty) 0 else args.map(rec(_,lm)).max
      case BinaryOperator(e1,e2,_) => max(rec(e1,lm), rec(e2,lm))
      case UnaryOperator(e,_) => rec(e,lm)
      case IfExpr(c,t,e) => max(max(rec(c,lm),rec(t,lm)),rec(e,lm))
      case t: Terminal => 0
      case _ => scala.sys.error("Not handled in measureChildrenDepth : " + ex)
    }
    
    rec(expression,Map.empty)
  }

  private val random = new scala.util.Random()

  def randomValue(v: Variable) : Expr = randomValue(v.getType)
  def simplestValue(v: Variable) : Expr = simplestValue(v.getType)

  def randomValue(tpe: TypeTree) : Expr = tpe match {
    case Int32Type => IntLiteral(random.nextInt(42))
    case BooleanType => BooleanLiteral(random.nextBoolean())
    case AbstractClassType(acd) =>
      val children = acd.knownChildren
      randomValue(classDefToClassType(children(random.nextInt(children.size))))
    case CaseClassType(cd) =>
      val fields = cd.fields
      CaseClass(cd, fields.map(f => randomValue(f.getType)))
    case _ => throw new Exception("I can't choose random value for type " + tpe)
  }

  def simplestValue(tpe: TypeTree) : Expr = tpe match {
    case Int32Type => IntLiteral(0)
    case BooleanType => BooleanLiteral(false)
    case AbstractClassType(acd) => {
      val children = acd.knownChildren
      val simplerChildren = children.filter{
        case ccd @ CaseClassDef(id, Some(parent), fields) =>
          !fields.exists(vd => vd.getType match {
            case AbstractClassType(fieldAcd) => acd == fieldAcd
            case CaseClassType(fieldCcd) => ccd == fieldCcd
            case _ => false
          })
        case _ => false
      }
      def orderByNumberOfFields(fst: ClassTypeDef, snd: ClassTypeDef) : Boolean = (fst, snd) match {
        case (CaseClassDef(_, _, flds1), CaseClassDef(_, _, flds2)) => flds1.size <= flds2.size
        case _ => true
      }
      val orderedChildren = simplerChildren.sortWith(orderByNumberOfFields)
      simplestValue(classDefToClassType(orderedChildren.head))
    }
    case CaseClassType(ccd) =>
      val fields = ccd.fields
      CaseClass(ccd, fields.map(f => simplestValue(f.getType)))
    case SetType(baseType) => EmptySet(baseType).setType(tpe)
    case MapType(fromType, toType) => EmptyMap(fromType, toType).setType(tpe)
    case FunctionType(fromTypes, toType) => AnonymousFunction(Seq.empty, simplestValue(toType)).setType(tpe)
    case _ => throw new Exception("I can't choose simplest value for type " + tpe)
  }
}<|MERGE_RESOLUTION|>--- conflicted
+++ resolved
@@ -377,11 +377,8 @@
       case SetMax(s) => Some((s,SetMax))
       case CaseClassSelector(cd, e, sel) => Some((e, CaseClassSelector(cd, _, sel)))
       case CaseClassInstanceOf(cd, e) => Some((e, CaseClassInstanceOf(cd, _)))
-<<<<<<< HEAD
       case Assignment(id, e) => Some((e, Assignment(id, _)))
-=======
       case TupleSelect(t, i) => Some((t, TupleSelect(_, i)))
->>>>>>> 24f58dc1
       case _ => None
     }
   }
@@ -434,11 +431,8 @@
       case FiniteMap(args) => Some((args, (as : Seq[Expr]) => FiniteMap(as.asInstanceOf[Seq[SingletonMap]])))
       case FiniteMultiset(args) => Some((args, FiniteMultiset))
       case Distinct(args) => Some((args, Distinct))
-<<<<<<< HEAD
       case Block(args) => Some((args, Block))
-=======
       case Tuple(args) => Some((args, Tuple))
->>>>>>> 24f58dc1
       case _ => None
     }
   }
