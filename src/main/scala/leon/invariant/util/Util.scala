package leon
package invariant.util

import purescala.Common._
import purescala.Definitions._
import purescala.Expressions._
import purescala.ExprOps._
import purescala.Types._
import leon.purescala.PrettyPrintable
import leon.purescala.PrinterContext
import purescala.PrinterHelpers._

object FileCountGUID {
  var fileCount = 0
  def getID: Int = {
    var oldcnt = fileCount
    fileCount += 1
    oldcnt
  }
}

//three valued logic
object TVL {
  abstract class Value
  object FALSE extends Value
  object TRUE extends Value
  object MAYBE extends Value
}

//this is used as a place holder for result
case class ResultVariable(tpe: TypeTree) extends Expr with Terminal with PrettyPrintable {
  val getType = tpe
  override def toString: String = "#res"

  def printWith(implicit pctx: PrinterContext) {
    p"#res"
  }
}

object Util {

  val zero = InfiniteIntegerLiteral(0)
  val one = InfiniteIntegerLiteral(1)
  val tru = BooleanLiteral(true)
  val fls = BooleanLiteral(false)

<<<<<<< HEAD
  /**
   * Here, we exclude empty units that do not have any modules and empty
   * modules that do not have any definitions
   */
  def copyProgram(prog: Program, mapdefs: (Seq[Definition] => Seq[Definition])): Program = {
    prog.copy(units = prog.units.collect {
      case unit if (!unit.defs.isEmpty) => unit.copy(defs = unit.defs.collect {
        case module: ModuleDef if (!module.defs.isEmpty) =>
          module.copy(defs = mapdefs(module.defs))
        case other => other
      })
    })
  }

  def appendDefsToModules(p: Program, defs: Map[ModuleDef, Traversable[Definition]]): Program = {
    val res = p.copy(units = for (u <- p.units) yield {
      u.copy(
        defs = u.defs.map {
          case m: ModuleDef if defs.contains(m) =>
            m.copy(defs = m.defs ++ defs(m))
          case other => other
        })
    })
    res
  }

  def addDefs(p: Program, defs: Traversable[Definition], after: Definition): Program = {
    var found = false
    val res = p.copy(units = for (u <- p.units) yield {
      u.copy(
        defs = u.defs.map {
          case m: ModuleDef =>
            val newdefs = for (df <- m.defs) yield {
              df match {
                case `after` =>
                  found = true
                  after +: defs.toSeq
                case d =>
                  Seq(d)
              }
            }
            m.copy(defs = newdefs.flatten)
          case other => other
        })
    })
    if (!found) {
      println("addDefs could not find anchor definition!")
    }
    res
  }

  def createTemplateFun(plainTemp: Expr): FunctionInvocation = {
    val tmpl = Lambda(getTemplateIds(plainTemp).toSeq.map(id => ValDef(id)), plainTemp)
    val tmplFd = new FunDef(FreshIdentifier("tmpl", FunctionType(Seq(tmpl.getType), BooleanType), false), Seq(), Seq(ValDef(FreshIdentifier("arg", tmpl.getType),
            Some(tmpl.getType))), BooleanType)
    tmplFd.body = Some(BooleanLiteral(true))
    FunctionInvocation(TypedFunDef(tmplFd, Seq()), Seq(tmpl))
  }

  /**
   * This is the default template generator.
   * Note: we are not creating template for libraries.
   */
  def getOrCreateTemplateForFun(fd: FunDef): Expr = {
    val plainTemp = if (fd.hasTemplate) fd.getTemplate
    else if (fd.annotations.contains("library")) BooleanLiteral(true)
    else {
      //just consider all the arguments, return values that are integers
      val baseTerms = fd.params.filter((vardecl) => isNumericType(vardecl.getType)).map(_.toVariable) ++
        (if (isNumericType(fd.returnType)) Seq(Util.getFunctionReturnVariable(fd))
        else Seq())
      val lhs = baseTerms.foldLeft(TemplateIdFactory.freshTemplateVar(): Expr)((acc, t) => {
        Plus(Times(TemplateIdFactory.freshTemplateVar(), t), acc)
      })
      val tempExpr = LessEquals(lhs, InfiniteIntegerLiteral(0))
      tempExpr
    }
    plainTemp
  }

  def mapFunctionsInExpr(funmap: Map[FunDef, FunDef])(ine: Expr): Expr = {
    simplePostTransform((e: Expr) => e match {
      case FunctionInvocation(tfd, args) if funmap.contains(tfd.fd) =>
        FunctionInvocation(TypedFunDef(funmap(tfd.fd), tfd.tps), args)
      case _ => e
    })(ine)
  }

  def assignTemplateAndCojoinPost(funToTmpl: Map[FunDef, Expr], prog: Program,
      funToPost: Map[FunDef, Expr] = Map(), uniqueIdDisplay : Boolean = true): Program = {

    val funMap = Util.functionsWOFields(prog.definedFunctions).foldLeft(Map[FunDef, FunDef]()) {
      case (accMap, fd) if fd.isTheoryOperation =>
        accMap + (fd -> fd)
      case (accMap, fd) => {
        val freshId = FreshIdentifier(fd.id.name, fd.returnType, uniqueIdDisplay)
        val newfd = new FunDef(freshId, fd.tparams, fd.params, fd.returnType)
        accMap.updated(fd, newfd)
      }
    }

    // FIXME: This with createAnd (which performs simplifications) gives an error during composition.
    val mapExpr = mapFunctionsInExpr(funMap) _
    for ((from, to) <- funMap) {
      to.fullBody = if (!funToTmpl.contains(from)) {
        mapExpr {
          from.fullBody match {
            case Ensuring(b, post) =>
              Ensuring(b,
                Lambda(Seq(ValDef(Util.getResId(from).get)),
                  createAnd(Seq(from.getPostWoTemplate, funToPost.getOrElse(from, tru)))))
            case fb =>
              fb
          }
        }
      } else {
        val newTmpl = createTemplateFun(funToTmpl(from))
        mapExpr {
          from.fullBody match {
            case Require(pre, body) =>
              val toPost =
                Lambda(Seq(ValDef(FreshIdentifier("res", from.returnType))),
                  createAnd(Seq(newTmpl, funToPost.getOrElse(from, tru))))
              Ensuring(Require(pre, body), toPost)

            case Ensuring(Require(pre, body), post) =>
              Ensuring(Require(pre, body),
                Lambda(Seq(ValDef(Util.getResId(from).get)),
                  createAnd(Seq(from.getPostWoTemplate, newTmpl, funToPost.getOrElse(from, tru)))))

            case Ensuring(body, post) =>
              Ensuring(body,
                Lambda(Seq(ValDef(Util.getResId(from).get)),
                  createAnd(Seq(from.getPostWoTemplate, newTmpl, funToPost.getOrElse(from, tru)))))

            case body =>
              val toPost =
                Lambda(Seq(ValDef(FreshIdentifier("res", from.returnType))),
                  createAnd(Seq(newTmpl, funToPost.getOrElse(from, tru))))
              Ensuring(body, toPost)
          }
        }
      }
      //copy annotations
      from.flags.foreach(to.addFlag(_))
    }
    val newprog = Util.copyProgram(prog, (defs: Seq[Definition]) => defs.map {
      case fd: FunDef if funMap.contains(fd) =>
        funMap(fd)
      case d => d
    })
    newprog
  }

  def functionByName(nm: String, prog: Program) = {
    prog.definedFunctions.find(fd => fd.id.name == nm)
  }

  def functionsWOFields(fds: Seq[FunDef]): Seq[FunDef] = {
    fds.filter(_.isRealFunction)
  }

  def isNumericExpr(expr: Expr): Boolean = {
    expr.getType == IntegerType ||
      expr.getType == RealType
  }

  def getFunctionReturnVariable(fd: FunDef) = {
    if (fd.hasPostcondition) getResId(fd).get.toVariable
    else ResultVariable(fd.returnType) /*FreshIdentifier("res", fd.returnType).toVariable*/
  }

  //compute the formal to the actual argument mapping
  def formalToActual(call: Call): Map[Expr, Expr] = {
    val fd = call.fi.tfd.fd
    val resvar = getFunctionReturnVariable(fd)
    val argmap: Map[Expr, Expr] = Map(resvar -> call.retexpr) ++ fd.params.map(_.id.toVariable).zip(call.fi.args)
    argmap
  }

  /**
   * Checks if the input expression has only template variables as free variables
   */
  def isTemplateExpr(expr: Expr): Boolean = {
    var foundVar = false
    simplePostTransform((e: Expr) => e match {
      case Variable(id) => {
        if (!TemplateIdFactory.IsTemplateIdentifier(id))
          foundVar = true
        e
      }
      case ResultVariable(_) => {
        foundVar = true
        e
      }
      case _ => e
    })(expr)

    !foundVar
  }

  def getTemplateIds(expr: Expr) = {
    variablesOf(expr).filter(TemplateIdFactory.IsTemplateIdentifier)
  }

  def getTemplateVars(expr: Expr): Set[Variable] = {
    /*var tempVars = Set[Variable]()
    postTraversal(e => e match {
      case t @ Variable(id) =>
        if (TemplateIdFactory.IsTemplateIdentifier(id))
          tempVars += t
      case _ =>
    })(expr)
    tempVars*/
    getTemplateIds(expr).map(_.toVariable)
  }

  /**
   * Checks if the expression has real valued sub-expressions.
   */
  def hasReals(expr: Expr): Boolean = {
    var foundReal = false
    simplePostTransform((e: Expr) => e match {
      case _ => {
        if (e.getType == RealType)
          foundReal = true;
        e
      }
    })(expr)
    foundReal
  }

  /**
   * Checks if the expression has real valued sub-expressions.
   * Note: important, <, <=, > etc have default int type.
   * However, they can also be applied over real arguments
   * So check only if all terminals are real
   */
  def hasInts(expr: Expr): Boolean = {
    var foundInt = false
    simplePostTransform((e: Expr) => e match {
      case e: Terminal if (e.getType == Int32Type || e.getType == IntegerType) => {
        foundInt = true;
        e
      }
      case _ => e
    })(expr)
    foundInt
  }

  def hasMixedIntReals(expr: Expr): Boolean = {
    hasInts(expr) && hasReals(expr)
  }

=======
>>>>>>> 584168d7
  def fix[A](f: (A) => A)(a: A): A = {
    val na = f(a)
    if (a == na) a else fix(f)(na)
  }

  def gcd(x: Int, y: Int): Int = {
    if (x == 0) y
    else gcd(y % x, x)
  }

  /**
   * A cross product with an optional filter
   */
  def cross[U, V](a: Set[U], b: Set[V], selector: Option[(U, V) => Boolean] = None): Set[(U, V)] = {

    val product = (for (x <- a; y <- b) yield (x, y))
    if (selector.isDefined)
      product.filter(pair => selector.get(pair._1, pair._2))
    else
      product
  }
<<<<<<< HEAD

  def getResId(funDef: FunDef): Option[Identifier] = {
    funDef.fullBody match {
      case Ensuring(_, post) => {
        post match {
          case Lambda(Seq(ValDef(fromRes, _)), _) => Some(fromRes)
          case _ =>
            throw new IllegalStateException("Postcondition with multiple return values!")
        }
      }
      case _ => None
    }
  }

  def createAnd(exprs: Seq[Expr]): Expr = {
    val newExprs = exprs.filterNot(conj => conj == tru)
    newExprs match {
      case Seq() => tru
      case Seq(e) => e
      case _ => And(newExprs)
    }
  }

  def createOr(exprs: Seq[Expr]): Expr = {
    val newExprs = exprs.filterNot(disj => disj == fls)
    newExprs match {
      case Seq() => fls
      case Seq(e) => e
      case _ => Or(newExprs)
    }
  }

  def isNumericType(t: TypeTree) = t match {
    case IntegerType | RealType => true
    case _ => false
  }

  //tests if the solver uses nlsat
  def usesNLSat(solver: AbstractZ3Solver) = {
    //check for nlsat
    val x = FreshIdentifier("x", RealType).toVariable
    val testExpr = Equals(Times(x, x), FractionalLiteral(2, 1))
    solver.assertCnstr(testExpr)
    solver.check match {
      case Some(true) => true
      case _ => false
    }
  }

  def matchToITE(ine: Expr) = {
    val liftedExpr = simplePostTransform {
      case me @ MatchExpr(scrut, cases) => scrut match {
        case t: Terminal => me
        case _ => {
          val freshid = FreshIdentifier("m", scrut.getType, true)
          Let(freshid, scrut, MatchExpr(freshid.toVariable, cases))
        }
      }
      case e => e
    }(ine)
    purescala.ExprOps.matchToIfThenElse(liftedExpr)
  }

  def precOrTrue(fd: FunDef): Expr = fd.precondition match {
    case Some(pre) => pre
    case None => BooleanLiteral(true)
  }

  /*
   * Apply an expression operation on all expressions contained in a FunDef
   */
  def applyOnFunDef(operation: Expr => Expr)(funDef: FunDef): FunDef = {
    val newFunDef = funDef.duplicate()
    newFunDef.fullBody = operation(funDef.fullBody)
    newFunDef
  }

  /**
   * Apply preMap on all expressions contained in a FunDef
   */
  def preMapOnFunDef(repl: Expr => Option[Expr], applyRec: Boolean = false)(funDef: FunDef): FunDef = {
    applyOnFunDef(preMap(repl, applyRec))(funDef)
  }

  /**
   * Apply postMap on all expressions contained in a FunDef
   */
  def postMapOnFunDef(repl: Expr => Option[Expr], applyRec: Boolean = false)(funDef: FunDef): FunDef = {
    applyOnFunDef(postMap(repl, applyRec))(funDef)
  }
}

/**
 * maps all real valued variables and literals to new integer variables/literals and
 * performs the reverse mapping
 * Note: this should preserve the template identifier property
 */
class RealToInt {

  val bone = BigInt(1)
  var realToIntId = Map[Identifier, Identifier]()
  var intToRealId = Map[Identifier, Identifier]()

  def mapRealToInt(inexpr: Expr): Expr = {
    val transformer = (e: Expr) => e match {
      case FractionalLiteral(num, `bone`) => InfiniteIntegerLiteral(num)
      case FractionalLiteral(_, _) => throw new IllegalStateException("Real literal with non-unit denominator")
      case v @ Variable(realId) if (v.getType == RealType) => {
        val newId = realToIntId.getOrElse(realId, {
          //note: the fresh identifier has to be a template identifier if the original one is a template identifier
          val freshId = if (TemplateIdFactory.IsTemplateIdentifier(realId))
            TemplateIdFactory.freshIdentifier(realId.name, IntegerType)
          else
            FreshIdentifier(realId.name, IntegerType, true)

          realToIntId += (realId -> freshId)
          intToRealId += (freshId -> realId)
          freshId
        })
        Variable(newId)
      }
      case _ => e
    }
    simplePostTransform(transformer)(inexpr)
  }

  def unmapModel(model: Model): Model = {
    new Model(model.map(pair => {
      val (key, value) = if (intToRealId.contains(pair._1)) {
        (intToRealId(pair._1),
          pair._2 match {
            case InfiniteIntegerLiteral(v) => FractionalLiteral(v.toInt, 1)
            case _ => pair._2
          })
      } else pair
      (key -> value)
    }).toMap)
  }

  def mapModel(model: Model): Model = {
    new Model(model.collect {
      case (k, FractionalLiteral(n, bone)) =>
        (realToIntId(k), InfiniteIntegerLiteral(n))
      case (k, v) =>
        if (realToIntId.contains(k)) {
          (realToIntId(k), v)
        } else {
          (k, v)
        }
    }.toMap)
  }
=======
>>>>>>> 584168d7
}<|MERGE_RESOLUTION|>--- conflicted
+++ resolved
@@ -44,263 +44,6 @@
   val tru = BooleanLiteral(true)
   val fls = BooleanLiteral(false)
 
-<<<<<<< HEAD
-  /**
-   * Here, we exclude empty units that do not have any modules and empty
-   * modules that do not have any definitions
-   */
-  def copyProgram(prog: Program, mapdefs: (Seq[Definition] => Seq[Definition])): Program = {
-    prog.copy(units = prog.units.collect {
-      case unit if (!unit.defs.isEmpty) => unit.copy(defs = unit.defs.collect {
-        case module: ModuleDef if (!module.defs.isEmpty) =>
-          module.copy(defs = mapdefs(module.defs))
-        case other => other
-      })
-    })
-  }
-
-  def appendDefsToModules(p: Program, defs: Map[ModuleDef, Traversable[Definition]]): Program = {
-    val res = p.copy(units = for (u <- p.units) yield {
-      u.copy(
-        defs = u.defs.map {
-          case m: ModuleDef if defs.contains(m) =>
-            m.copy(defs = m.defs ++ defs(m))
-          case other => other
-        })
-    })
-    res
-  }
-
-  def addDefs(p: Program, defs: Traversable[Definition], after: Definition): Program = {
-    var found = false
-    val res = p.copy(units = for (u <- p.units) yield {
-      u.copy(
-        defs = u.defs.map {
-          case m: ModuleDef =>
-            val newdefs = for (df <- m.defs) yield {
-              df match {
-                case `after` =>
-                  found = true
-                  after +: defs.toSeq
-                case d =>
-                  Seq(d)
-              }
-            }
-            m.copy(defs = newdefs.flatten)
-          case other => other
-        })
-    })
-    if (!found) {
-      println("addDefs could not find anchor definition!")
-    }
-    res
-  }
-
-  def createTemplateFun(plainTemp: Expr): FunctionInvocation = {
-    val tmpl = Lambda(getTemplateIds(plainTemp).toSeq.map(id => ValDef(id)), plainTemp)
-    val tmplFd = new FunDef(FreshIdentifier("tmpl", FunctionType(Seq(tmpl.getType), BooleanType), false), Seq(), Seq(ValDef(FreshIdentifier("arg", tmpl.getType),
-            Some(tmpl.getType))), BooleanType)
-    tmplFd.body = Some(BooleanLiteral(true))
-    FunctionInvocation(TypedFunDef(tmplFd, Seq()), Seq(tmpl))
-  }
-
-  /**
-   * This is the default template generator.
-   * Note: we are not creating template for libraries.
-   */
-  def getOrCreateTemplateForFun(fd: FunDef): Expr = {
-    val plainTemp = if (fd.hasTemplate) fd.getTemplate
-    else if (fd.annotations.contains("library")) BooleanLiteral(true)
-    else {
-      //just consider all the arguments, return values that are integers
-      val baseTerms = fd.params.filter((vardecl) => isNumericType(vardecl.getType)).map(_.toVariable) ++
-        (if (isNumericType(fd.returnType)) Seq(Util.getFunctionReturnVariable(fd))
-        else Seq())
-      val lhs = baseTerms.foldLeft(TemplateIdFactory.freshTemplateVar(): Expr)((acc, t) => {
-        Plus(Times(TemplateIdFactory.freshTemplateVar(), t), acc)
-      })
-      val tempExpr = LessEquals(lhs, InfiniteIntegerLiteral(0))
-      tempExpr
-    }
-    plainTemp
-  }
-
-  def mapFunctionsInExpr(funmap: Map[FunDef, FunDef])(ine: Expr): Expr = {
-    simplePostTransform((e: Expr) => e match {
-      case FunctionInvocation(tfd, args) if funmap.contains(tfd.fd) =>
-        FunctionInvocation(TypedFunDef(funmap(tfd.fd), tfd.tps), args)
-      case _ => e
-    })(ine)
-  }
-
-  def assignTemplateAndCojoinPost(funToTmpl: Map[FunDef, Expr], prog: Program,
-      funToPost: Map[FunDef, Expr] = Map(), uniqueIdDisplay : Boolean = true): Program = {
-
-    val funMap = Util.functionsWOFields(prog.definedFunctions).foldLeft(Map[FunDef, FunDef]()) {
-      case (accMap, fd) if fd.isTheoryOperation =>
-        accMap + (fd -> fd)
-      case (accMap, fd) => {
-        val freshId = FreshIdentifier(fd.id.name, fd.returnType, uniqueIdDisplay)
-        val newfd = new FunDef(freshId, fd.tparams, fd.params, fd.returnType)
-        accMap.updated(fd, newfd)
-      }
-    }
-
-    // FIXME: This with createAnd (which performs simplifications) gives an error during composition.
-    val mapExpr = mapFunctionsInExpr(funMap) _
-    for ((from, to) <- funMap) {
-      to.fullBody = if (!funToTmpl.contains(from)) {
-        mapExpr {
-          from.fullBody match {
-            case Ensuring(b, post) =>
-              Ensuring(b,
-                Lambda(Seq(ValDef(Util.getResId(from).get)),
-                  createAnd(Seq(from.getPostWoTemplate, funToPost.getOrElse(from, tru)))))
-            case fb =>
-              fb
-          }
-        }
-      } else {
-        val newTmpl = createTemplateFun(funToTmpl(from))
-        mapExpr {
-          from.fullBody match {
-            case Require(pre, body) =>
-              val toPost =
-                Lambda(Seq(ValDef(FreshIdentifier("res", from.returnType))),
-                  createAnd(Seq(newTmpl, funToPost.getOrElse(from, tru))))
-              Ensuring(Require(pre, body), toPost)
-
-            case Ensuring(Require(pre, body), post) =>
-              Ensuring(Require(pre, body),
-                Lambda(Seq(ValDef(Util.getResId(from).get)),
-                  createAnd(Seq(from.getPostWoTemplate, newTmpl, funToPost.getOrElse(from, tru)))))
-
-            case Ensuring(body, post) =>
-              Ensuring(body,
-                Lambda(Seq(ValDef(Util.getResId(from).get)),
-                  createAnd(Seq(from.getPostWoTemplate, newTmpl, funToPost.getOrElse(from, tru)))))
-
-            case body =>
-              val toPost =
-                Lambda(Seq(ValDef(FreshIdentifier("res", from.returnType))),
-                  createAnd(Seq(newTmpl, funToPost.getOrElse(from, tru))))
-              Ensuring(body, toPost)
-          }
-        }
-      }
-      //copy annotations
-      from.flags.foreach(to.addFlag(_))
-    }
-    val newprog = Util.copyProgram(prog, (defs: Seq[Definition]) => defs.map {
-      case fd: FunDef if funMap.contains(fd) =>
-        funMap(fd)
-      case d => d
-    })
-    newprog
-  }
-
-  def functionByName(nm: String, prog: Program) = {
-    prog.definedFunctions.find(fd => fd.id.name == nm)
-  }
-
-  def functionsWOFields(fds: Seq[FunDef]): Seq[FunDef] = {
-    fds.filter(_.isRealFunction)
-  }
-
-  def isNumericExpr(expr: Expr): Boolean = {
-    expr.getType == IntegerType ||
-      expr.getType == RealType
-  }
-
-  def getFunctionReturnVariable(fd: FunDef) = {
-    if (fd.hasPostcondition) getResId(fd).get.toVariable
-    else ResultVariable(fd.returnType) /*FreshIdentifier("res", fd.returnType).toVariable*/
-  }
-
-  //compute the formal to the actual argument mapping
-  def formalToActual(call: Call): Map[Expr, Expr] = {
-    val fd = call.fi.tfd.fd
-    val resvar = getFunctionReturnVariable(fd)
-    val argmap: Map[Expr, Expr] = Map(resvar -> call.retexpr) ++ fd.params.map(_.id.toVariable).zip(call.fi.args)
-    argmap
-  }
-
-  /**
-   * Checks if the input expression has only template variables as free variables
-   */
-  def isTemplateExpr(expr: Expr): Boolean = {
-    var foundVar = false
-    simplePostTransform((e: Expr) => e match {
-      case Variable(id) => {
-        if (!TemplateIdFactory.IsTemplateIdentifier(id))
-          foundVar = true
-        e
-      }
-      case ResultVariable(_) => {
-        foundVar = true
-        e
-      }
-      case _ => e
-    })(expr)
-
-    !foundVar
-  }
-
-  def getTemplateIds(expr: Expr) = {
-    variablesOf(expr).filter(TemplateIdFactory.IsTemplateIdentifier)
-  }
-
-  def getTemplateVars(expr: Expr): Set[Variable] = {
-    /*var tempVars = Set[Variable]()
-    postTraversal(e => e match {
-      case t @ Variable(id) =>
-        if (TemplateIdFactory.IsTemplateIdentifier(id))
-          tempVars += t
-      case _ =>
-    })(expr)
-    tempVars*/
-    getTemplateIds(expr).map(_.toVariable)
-  }
-
-  /**
-   * Checks if the expression has real valued sub-expressions.
-   */
-  def hasReals(expr: Expr): Boolean = {
-    var foundReal = false
-    simplePostTransform((e: Expr) => e match {
-      case _ => {
-        if (e.getType == RealType)
-          foundReal = true;
-        e
-      }
-    })(expr)
-    foundReal
-  }
-
-  /**
-   * Checks if the expression has real valued sub-expressions.
-   * Note: important, <, <=, > etc have default int type.
-   * However, they can also be applied over real arguments
-   * So check only if all terminals are real
-   */
-  def hasInts(expr: Expr): Boolean = {
-    var foundInt = false
-    simplePostTransform((e: Expr) => e match {
-      case e: Terminal if (e.getType == Int32Type || e.getType == IntegerType) => {
-        foundInt = true;
-        e
-      }
-      case _ => e
-    })(expr)
-    foundInt
-  }
-
-  def hasMixedIntReals(expr: Expr): Boolean = {
-    hasInts(expr) && hasReals(expr)
-  }
-
-=======
->>>>>>> 584168d7
   def fix[A](f: (A) => A)(a: A): A = {
     val na = f(a)
     if (a == na) a else fix(f)(na)
@@ -322,158 +65,4 @@
     else
       product
   }
-<<<<<<< HEAD
-
-  def getResId(funDef: FunDef): Option[Identifier] = {
-    funDef.fullBody match {
-      case Ensuring(_, post) => {
-        post match {
-          case Lambda(Seq(ValDef(fromRes, _)), _) => Some(fromRes)
-          case _ =>
-            throw new IllegalStateException("Postcondition with multiple return values!")
-        }
-      }
-      case _ => None
-    }
-  }
-
-  def createAnd(exprs: Seq[Expr]): Expr = {
-    val newExprs = exprs.filterNot(conj => conj == tru)
-    newExprs match {
-      case Seq() => tru
-      case Seq(e) => e
-      case _ => And(newExprs)
-    }
-  }
-
-  def createOr(exprs: Seq[Expr]): Expr = {
-    val newExprs = exprs.filterNot(disj => disj == fls)
-    newExprs match {
-      case Seq() => fls
-      case Seq(e) => e
-      case _ => Or(newExprs)
-    }
-  }
-
-  def isNumericType(t: TypeTree) = t match {
-    case IntegerType | RealType => true
-    case _ => false
-  }
-
-  //tests if the solver uses nlsat
-  def usesNLSat(solver: AbstractZ3Solver) = {
-    //check for nlsat
-    val x = FreshIdentifier("x", RealType).toVariable
-    val testExpr = Equals(Times(x, x), FractionalLiteral(2, 1))
-    solver.assertCnstr(testExpr)
-    solver.check match {
-      case Some(true) => true
-      case _ => false
-    }
-  }
-
-  def matchToITE(ine: Expr) = {
-    val liftedExpr = simplePostTransform {
-      case me @ MatchExpr(scrut, cases) => scrut match {
-        case t: Terminal => me
-        case _ => {
-          val freshid = FreshIdentifier("m", scrut.getType, true)
-          Let(freshid, scrut, MatchExpr(freshid.toVariable, cases))
-        }
-      }
-      case e => e
-    }(ine)
-    purescala.ExprOps.matchToIfThenElse(liftedExpr)
-  }
-
-  def precOrTrue(fd: FunDef): Expr = fd.precondition match {
-    case Some(pre) => pre
-    case None => BooleanLiteral(true)
-  }
-
-  /*
-   * Apply an expression operation on all expressions contained in a FunDef
-   */
-  def applyOnFunDef(operation: Expr => Expr)(funDef: FunDef): FunDef = {
-    val newFunDef = funDef.duplicate()
-    newFunDef.fullBody = operation(funDef.fullBody)
-    newFunDef
-  }
-
-  /**
-   * Apply preMap on all expressions contained in a FunDef
-   */
-  def preMapOnFunDef(repl: Expr => Option[Expr], applyRec: Boolean = false)(funDef: FunDef): FunDef = {
-    applyOnFunDef(preMap(repl, applyRec))(funDef)
-  }
-
-  /**
-   * Apply postMap on all expressions contained in a FunDef
-   */
-  def postMapOnFunDef(repl: Expr => Option[Expr], applyRec: Boolean = false)(funDef: FunDef): FunDef = {
-    applyOnFunDef(postMap(repl, applyRec))(funDef)
-  }
-}
-
-/**
- * maps all real valued variables and literals to new integer variables/literals and
- * performs the reverse mapping
- * Note: this should preserve the template identifier property
- */
-class RealToInt {
-
-  val bone = BigInt(1)
-  var realToIntId = Map[Identifier, Identifier]()
-  var intToRealId = Map[Identifier, Identifier]()
-
-  def mapRealToInt(inexpr: Expr): Expr = {
-    val transformer = (e: Expr) => e match {
-      case FractionalLiteral(num, `bone`) => InfiniteIntegerLiteral(num)
-      case FractionalLiteral(_, _) => throw new IllegalStateException("Real literal with non-unit denominator")
-      case v @ Variable(realId) if (v.getType == RealType) => {
-        val newId = realToIntId.getOrElse(realId, {
-          //note: the fresh identifier has to be a template identifier if the original one is a template identifier
-          val freshId = if (TemplateIdFactory.IsTemplateIdentifier(realId))
-            TemplateIdFactory.freshIdentifier(realId.name, IntegerType)
-          else
-            FreshIdentifier(realId.name, IntegerType, true)
-
-          realToIntId += (realId -> freshId)
-          intToRealId += (freshId -> realId)
-          freshId
-        })
-        Variable(newId)
-      }
-      case _ => e
-    }
-    simplePostTransform(transformer)(inexpr)
-  }
-
-  def unmapModel(model: Model): Model = {
-    new Model(model.map(pair => {
-      val (key, value) = if (intToRealId.contains(pair._1)) {
-        (intToRealId(pair._1),
-          pair._2 match {
-            case InfiniteIntegerLiteral(v) => FractionalLiteral(v.toInt, 1)
-            case _ => pair._2
-          })
-      } else pair
-      (key -> value)
-    }).toMap)
-  }
-
-  def mapModel(model: Model): Model = {
-    new Model(model.collect {
-      case (k, FractionalLiteral(n, bone)) =>
-        (realToIntId(k), InfiniteIntegerLiteral(n))
-      case (k, v) =>
-        if (realToIntId.contains(k)) {
-          (realToIntId(k), v)
-        } else {
-          (k, v)
-        }
-    }.toMap)
-  }
-=======
->>>>>>> 584168d7
 }