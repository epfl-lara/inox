--- conflicted
+++ resolved
@@ -33,13 +33,8 @@
    */
   def copyProgram(prog: Program, mapdefs: (Seq[Definition] => Seq[Definition])): Program = {
     prog.copy(units = prog.units.collect {
-<<<<<<< HEAD
-      case unit if (!unit.defs.isEmpty) => unit.copy(defs = unit.defs.collect {
-        case module: ModuleDef if (!module.defs.isEmpty) =>
-=======
       case unit if unit.defs.nonEmpty => unit.copy(defs = unit.defs.collect {
         case module : ModuleDef  if module.defs.nonEmpty =>
->>>>>>> d58ad346
           module.copy(defs = mapdefs(module.defs))
         case other => other
       })
