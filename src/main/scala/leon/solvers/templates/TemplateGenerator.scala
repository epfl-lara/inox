--- conflicted
+++ resolved
@@ -107,17 +107,8 @@
             newPost
           }
 
-<<<<<<< HEAD
-        val (postConds, postExprs, postGuarded, postLambdas, postQuantifications) = mkClauses(start, postHolds, substMap)
-        val allGuarded = (bodyGuarded.keys ++ postGuarded.keys).map { k =>
-          k -> (bodyGuarded.getOrElse(k, Seq.empty) ++ postGuarded.getOrElse(k, Seq.empty))
-        }.toMap
-
-        (bodyConds ++ postConds, bodyExprs ++ postExprs, allGuarded, bodyLambdas ++ postLambdas, bodyQuantifications ++ postQuantifications)
-=======
         val (postConds, postExprs, postTree, postGuarded, postLambdas, postQuantifications) = mkClauses(start, postHolds, substMap)
         (bodyConds ++ postConds, bodyExprs ++ postExprs, bodyTree merge postTree, bodyGuarded merge postGuarded, bodyLambdas ++ postLambdas, bodyQuantifications ++ postQuantifications)
->>>>>>> d58ad346
 
       case None =>
         (bodyConds, bodyExprs, bodyTree, bodyGuarded, bodyLambdas, bodyQuantifications)
