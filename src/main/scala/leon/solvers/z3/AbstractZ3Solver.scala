/* Copyright 2009-2015 EPFL, Lausanne */

package leon
package solvers.z3

import leon.utils._

import z3.scala._
import solvers._
import purescala.Common._
import purescala.Definitions._
import purescala.Constructors._
import purescala.Extractors._
import purescala.Expressions._
import purescala.TypeOps._
import xlang.Expressions._
import purescala.ExprOps._
import purescala.Types._

import scala.collection.mutable.{Map => MutableMap}

case class UnsoundExtractionException(ast: Z3AST, msg: String)
  extends Exception("Can't extract " + ast + " : " + msg)

// This is just to factor out the things that are common in "classes that deal
// with a Z3 instance"
trait AbstractZ3Solver extends Solver {

  val program : Program

  val library = program.library

  protected[z3] val reporter : Reporter = context.reporter

  context.interruptManager.registerForInterrupts(this)

  private[this] var freed = false
  val traceE = new Exception()

  protected def unsound(ast: Z3AST, msg: String): Nothing =
    throw UnsoundExtractionException(ast, msg)

  override def finalize() {
    if (!freed) {
      println("!! Solver "+this.getClass.getName+"["+this.hashCode+"] not freed properly prior to GC:")
      traceE.printStackTrace()
      free()
    }
  }

  protected[leon] val z3cfg : Z3Config
  protected[leon] var z3 : Z3Context    = null

  override def free() {
    freed = true
    if (z3 ne null) {
      z3.delete()
      z3 = null
    }
  }

  protected[z3] var interrupted = false

  override def interrupt() {
    interrupted = true
    if(z3 ne null) {
      z3.interrupt()
    }
  }

  override def recoverInterrupt() {
    interrupted = false
  }

  def functionDefToDecl(tfd: TypedFunDef): Z3FuncDecl = {
    functions.cachedB(tfd) {
      val sortSeq    = tfd.params.map(vd => typeToSort(vd.getType))
      val returnSort = typeToSort(tfd.returnType)

      z3.mkFreshFuncDecl(tfd.id.uniqueName, sortSeq, returnSort)
    }
  }

  def genericValueToDecl(gv: GenericValue): Z3FuncDecl = {
    generics.cachedB(gv) {
      z3.mkFreshFuncDecl(gv.tp.id.uniqueName+"#"+gv.id+"!val", Seq(), typeToSort(gv.tp))
    }
  }

  // ADT Manager
  protected val adtManager = new ADTManager(context)

  // Bijections between Leon Types/Functions/Ids to Z3 Sorts/Decls/ASTs
  protected val functions = new IncrementalBijection[TypedFunDef, Z3FuncDecl]()
  protected val generics  = new IncrementalBijection[GenericValue, Z3FuncDecl]()
  protected val lambdas   = new IncrementalBijection[FunctionType, Z3FuncDecl]()
  protected val sorts     = new IncrementalBijection[TypeTree, Z3Sort]()
  protected val variables = new IncrementalBijection[Expr, Z3AST]()

  protected val constructors  = new IncrementalBijection[TypeTree, Z3FuncDecl]()
  protected val selectors     = new IncrementalBijection[(TypeTree, Int), Z3FuncDecl]()
  protected val testers       = new IncrementalBijection[TypeTree, Z3FuncDecl]()

  var isInitialized = false
  protected[leon] def initZ3() {
    if (!isInitialized) {
      val timer = context.timers.solvers.z3.init.start()

      z3 = new Z3Context(z3cfg)

      functions.clear()
      lambdas.clear()
      generics.clear()
      sorts.clear()
      variables.clear()
      constructors.clear()
      selectors.clear()
      testers.clear()

      prepareSorts()

      isInitialized = true

      timer.stop()
    }
  }

  protected[leon] def restartZ3() {
    isInitialized = false

    initZ3()
  }

  def rootType(ct: TypeTree): TypeTree = ct match {
    case ct: ClassType => ct.root
    case t => t
  }

  def declareStructuralSort(t: TypeTree): Z3Sort = {
    //println("///"*40)
    //println("Declaring for: "+t)

    adtManager.defineADT(t) match {
      case Left(adts) =>
        declareDatatypes(adts.toSeq)
        sorts.toB(normalizeType(t))

      case Right(conflicts) =>
        conflicts.foreach { declareStructuralSort }
        declareStructuralSort(t)
    }
  }

  def declareDatatypes(adts: Seq[(TypeTree, DataType)]): Unit = {
    import Z3Context.{ADTSortReference, RecursiveType, RegularSort}

    val indexMap: Map[TypeTree, Int] = adts.map(_._1).zipWithIndex.toMap

    def typeToSortRef(tt: TypeTree): ADTSortReference = {
      val tpe = rootType(tt)

      if (indexMap contains tpe) {
        RecursiveType(indexMap(tpe))
      } else {
        RegularSort(typeToSort(tt))
      }
    }

    // Define stuff
    val defs = for ((_, DataType(sym, cases)) <- adts) yield {(
      sym.uniqueName,
      cases.map(c => c.sym.uniqueName),
      cases.map(c => c.fields.map{ case(id, tpe) => (id.uniqueName, typeToSortRef(tpe))})
    )}

    val resultingZ3Info = z3.mkADTSorts(defs)

    for ((z3Inf, (tpe, DataType(sym, cases))) <- resultingZ3Info zip adts) {
      sorts += (tpe -> z3Inf._1)
      assert(cases.size == z3Inf._2.size)

      for ((c, (consFun, testFun)) <- cases zip (z3Inf._2 zip z3Inf._3)) {
        testers += (c.tpe -> testFun)
        constructors += (c.tpe -> consFun)
      }

      for ((c, fieldFuns) <- cases zip z3Inf._4) {
        assert(c.fields.size == fieldFuns.size)

        for ((selFun, index) <- fieldFuns.zipWithIndex) {
          selectors += (c.tpe, index) -> selFun
        }
      }
    }
  }

  // Prepares some of the Z3 sorts, but *not* the tuple sorts; these are created on-demand.
  private def prepareSorts(): Unit = {

    z3.mkADTSorts(
      Seq((
        "Unit",
        Seq("Unit"),
        Seq(Seq())
      ))
    )

    //TODO: mkBitVectorType
    sorts += Int32Type -> z3.mkBVSort(32)
    sorts += CharType -> z3.mkBVSort(32)
    sorts += IntegerType -> z3.mkIntSort
    sorts += RealType -> z3.mkRealSort
    sorts += BooleanType -> z3.mkBoolSort

    testers.clear()
    constructors.clear()
    selectors.clear()
  }

  def normalizeType(t: TypeTree): TypeTree = {
    bestRealType(t)
  }

  // assumes prepareSorts has been called....
  protected[leon] def typeToSort(oldtt: TypeTree): Z3Sort = normalizeType(oldtt) match {
    case Int32Type | BooleanType | IntegerType | RealType | CharType =>
      sorts.toB(oldtt)

    case tpe @ (_: ClassType  | _: ArrayType | _: TupleType | UnitType) =>
      sorts.cachedB(tpe) {
        declareStructuralSort(tpe)
      }

    case tt @ SetType(base) =>
      sorts.cachedB(tt) {
        z3.mkSetSort(typeToSort(base))
      }

    case tt @ MapType(fromType, toType) =>
      typeToSort(RawArrayType(fromType, library.optionType(toType)))

    case rat @ RawArrayType(from, to) =>
      sorts.cachedB(rat) {
        val fromSort = typeToSort(from)
        val toSort = typeToSort(to)

        z3.mkArraySort(fromSort, toSort)
      }

    case tt @ TypeParameter(id) =>
      sorts.cachedB(tt) {
        val symbol = z3.mkFreshStringSymbol(id.name)
        val newTPSort = z3.mkUninterpretedSort(symbol)

        newTPSort
      }

    case ft @ FunctionType(from, to) =>
      sorts.cachedB(ft) {
        val symbol = z3.mkFreshStringSymbol(ft.toString)
        z3.mkUninterpretedSort(symbol)
      }

    case other =>
      throw SolverUnsupportedError(other, this)
  }

  protected[leon] def toZ3Formula(expr: Expr, initialMap: Map[Identifier, Z3AST] = Map.empty): Z3AST = {

    var z3Vars: Map[Identifier,Z3AST] = if(initialMap.nonEmpty) {
      initialMap
    } else {
      // FIXME TODO pleeeeeeeease make this cleaner. Ie. decide what set of
      // variable has to remain in a map etc.
      variables.aToB.collect{ case (Variable(id), p2) => id -> p2 }
    }

    def rec(ex: Expr): Z3AST = ex match {

      // TODO: Leave that as a specialization?
      case LetTuple(ids, e, b) => {
        z3Vars = z3Vars ++ ids.zipWithIndex.map { case (id, ix) =>
          val entry = id -> rec(tupleSelect(e, ix + 1, ids.size))
          entry
        }
        val rb = rec(b)
        z3Vars = z3Vars -- ids
        rb
      }

      case p @ Passes(_, _, _) =>
        rec(p.asConstraint)

      case me @ MatchExpr(s, cs) =>
        rec(matchToIfThenElse(me))

      case Let(i, e, b) => {
        val re = rec(e)
        z3Vars = z3Vars + (i -> re)
        val rb = rec(b)
        z3Vars = z3Vars - i
        rb
      }

      case Waypoint(_, e, _) => rec(e)
      case a @ Assert(cond, err, body) =>
        rec(IfExpr(cond, body, Error(a.getType, err.getOrElse("Assertion failed")).setPos(a.getPos)).setPos(a.getPos))

      case e @ Error(tpe, _) => {
        val newAST = z3.mkFreshConst("errorValue", typeToSort(tpe))
        // Might introduce dupplicates (e), but no worries here
        variables += (e -> newAST)
        newAST
      }
      case v @ Variable(id) => z3Vars.get(id) match {
        case Some(ast) => 
          ast
        case None => {
          variables.getB(v) match {
            case Some(ast) =>
              ast

            case None =>
          val newAST = z3.mkFreshConst(id.uniqueName, typeToSort(v.getType))
          z3Vars = z3Vars + (id -> newAST)
          variables += (v -> newAST)
          newAST
        }
      }
      }

      case ite @ IfExpr(c, t, e) => z3.mkITE(rec(c), rec(t), rec(e))
      case And(exs) => z3.mkAnd(exs.map(rec): _*)
      case Or(exs) => z3.mkOr(exs.map(rec): _*)
      case Implies(l, r) => z3.mkImplies(rec(l), rec(r))
      case Not(Equals(l, r)) => z3.mkDistinct(rec(l), rec(r))
      case Not(e) => z3.mkNot(rec(e))
      case IntLiteral(v) => z3.mkInt(v, typeToSort(Int32Type))
      case InfiniteIntegerLiteral(v) => z3.mkNumeral(v.toString, typeToSort(IntegerType))
      case FractionalLiteral(n, d) => z3.mkNumeral(s"$n / $d", typeToSort(RealType))
      case CharLiteral(c) => z3.mkInt(c, typeToSort(CharType))
      case BooleanLiteral(v) => if (v) z3.mkTrue() else z3.mkFalse()
      case Equals(l, r) => z3.mkEq(rec( l ), rec( r ) )
      case Plus(l, r) => z3.mkAdd(rec(l), rec(r))
      case Minus(l, r) => z3.mkSub(rec(l), rec(r))
      case Times(l, r) => z3.mkMul(rec(l), rec(r))
      case Division(l, r) => {
        val rl = rec(l)
        val rr = rec(r)
        z3.mkITE(
          z3.mkGE(rl, z3.mkNumeral("0", typeToSort(IntegerType))),
          z3.mkDiv(rl, rr),
          z3.mkUnaryMinus(z3.mkDiv(z3.mkUnaryMinus(rl), rr))
        )
      }
      case Remainder(l, r) => {
        val q = rec(Division(l, r))
        z3.mkSub(rec(l), z3.mkMul(rec(r), q))
      }
      case Modulo(l, r) => {
        z3.mkMod(rec(l), rec(r))
      }
      case UMinus(e) => z3.mkUnaryMinus(rec(e))

      case RealPlus(l, r) => z3.mkAdd(rec(l), rec(r))
      case RealMinus(l, r) => z3.mkSub(rec(l), rec(r))
      case RealTimes(l, r) => z3.mkMul(rec(l), rec(r))
      case RealDivision(l, r) => z3.mkDiv(rec(l), rec(r))
      case RealUMinus(e) => z3.mkUnaryMinus(rec(e))

      case BVPlus(l, r) => z3.mkBVAdd(rec(l), rec(r))
      case BVMinus(l, r) => z3.mkBVSub(rec(l), rec(r))
      case BVTimes(l, r) => z3.mkBVMul(rec(l), rec(r))
      case BVDivision(l, r) => z3.mkBVSdiv(rec(l), rec(r))
      case BVRemainder(l, r) => z3.mkBVSrem(rec(l), rec(r))
      case BVUMinus(e) => z3.mkBVNeg(rec(e))
      case BVNot(e) => z3.mkBVNot(rec(e))
      case BVAnd(l, r) => z3.mkBVAnd(rec(l), rec(r))
      case BVOr(l, r) => z3.mkBVOr(rec(l), rec(r))
      case BVXOr(l, r) => z3.mkBVXor(rec(l), rec(r))
      case BVShiftLeft(l, r) => z3.mkBVShl(rec(l), rec(r))
      case BVAShiftRight(l, r) => z3.mkBVAshr(rec(l), rec(r))
      case BVLShiftRight(l, r) => z3.mkBVLshr(rec(l), rec(r))
      case LessThan(l, r) => l.getType match {
        case IntegerType => z3.mkLT(rec(l), rec(r))
        case RealType => z3.mkLT(rec(l), rec(r))
        case Int32Type => z3.mkBVSlt(rec(l), rec(r))
        case CharType => z3.mkBVSlt(rec(l), rec(r))
      }
      case LessEquals(l, r) => l.getType match {
        case IntegerType => z3.mkLE(rec(l), rec(r))
        case RealType => z3.mkLE(rec(l), rec(r))
        case Int32Type => z3.mkBVSle(rec(l), rec(r))
        case CharType => z3.mkBVSle(rec(l), rec(r))
        //case _ => throw new IllegalStateException(s"l: $l, Left type: ${l.getType} Expr: $ex")
      }
      case GreaterThan(l, r) => l.getType match {
        case IntegerType => z3.mkGT(rec(l), rec(r))
        case RealType => z3.mkGT(rec(l), rec(r))
        case Int32Type => z3.mkBVSgt(rec(l), rec(r))
        case CharType => z3.mkBVSgt(rec(l), rec(r))
      }
      case GreaterEquals(l, r) => l.getType match {
        case IntegerType => z3.mkGE(rec(l), rec(r))
        case RealType => z3.mkGE(rec(l), rec(r))
        case Int32Type => z3.mkBVSge(rec(l), rec(r))
        case CharType => z3.mkBVSge(rec(l), rec(r))
      }

      case u : UnitLiteral =>
        val tpe = normalizeType(u.getType)
        typeToSort(tpe)
        val constructor = constructors.toB(tpe)
        constructor()

      case t @ Tuple(es) =>
        val tpe = normalizeType(t.getType)
        typeToSort(tpe)
        val constructor = constructors.toB(tpe)
        constructor(es.map(rec): _*)

      case ts @ TupleSelect(t, i) =>
        val tpe = normalizeType(t.getType)
        typeToSort(tpe)
        val selector = selectors.toB((tpe, i-1))
        selector(rec(t))

      case c @ CaseClass(ct, args) =>
        typeToSort(ct) // Making sure the sort is defined
        val constructor = constructors.toB(ct)
        constructor(args.map(rec): _*)

      case c @ CaseClassSelector(cct, cc, sel) =>
        typeToSort(cct) // Making sure the sort is defined
        val selector = selectors.toB(cct, c.selectorIndex)
        selector(rec(cc))

      case AsInstanceOf(expr, ct) =>
        rec(expr)

      case IsInstanceOf(e, act: AbstractClassType) =>
        act.knownCCDescendants match {
          case Seq(cct) =>
            rec(IsInstanceOf(e, cct))
          case more =>
            val i = FreshIdentifier("e", act, alwaysShowUniqueID = true)
            rec(Let(i, e, orJoin(more map(IsInstanceOf(Variable(i), _)))))
        }

      case IsInstanceOf(e, cct: CaseClassType) =>
        typeToSort(cct) // Making sure the sort is defined
        val tester = testers.toB(cct)
        tester(rec(e))

      case al @ ArraySelect(a, i) =>
        val tpe = normalizeType(a.getType)

        val sa = rec(a)
        val content = selectors.toB((tpe, 1))(sa)

        z3.mkSelect(content, rec(i))

      case al @ ArrayUpdated(a, i, e) =>
        val tpe = normalizeType(a.getType)

        val sa = rec(a)
        val ssize    = selectors.toB((tpe, 0))(sa)
        val scontent = selectors.toB((tpe, 1))(sa)

        val newcontent = z3.mkStore(scontent, rec(i), rec(e))

        val constructor = constructors.toB(tpe)

        constructor(ssize, newcontent)

      case al @ ArrayLength(a) =>
        val tpe = normalizeType(a.getType)
        val sa = rec(a)
        selectors.toB((tpe, 0))(sa)

      case arr @ FiniteArray(elems, oDefault, length) =>
        val at @ ArrayType(base) = normalizeType(arr.getType)
        typeToSort(at)

        val default = oDefault.getOrElse(simplestValue(base))

        val ar = rec(RawArrayValue(Int32Type, elems.map {
          case (i, e) => IntLiteral(i) -> e
        }, default))

        constructors.toB(at)(rec(length), ar)

      case f @ FunctionInvocation(tfd, args) =>
        z3.mkApp(functionDefToDecl(tfd), args.map(rec): _*)

      case fa @ Application(caller, args) =>
        val ft @ FunctionType(froms, to) = normalizeType(caller.getType)
        val funDecl = lambdas.cachedB(ft) {
          val sortSeq    = (ft +: froms).map(tpe => typeToSort(tpe))
          val returnSort = typeToSort(to)

          val name = FreshIdentifier("dynLambda").uniqueName
          z3.mkFreshFuncDecl(name, sortSeq, returnSort)
        }
        z3.mkApp(funDecl, (caller +: args).map(rec): _*)

      case ElementOfSet(e, s) => z3.mkSetMember(rec(e), rec(s))
      case SubsetOf(s1, s2) => z3.mkSetSubset(rec(s1), rec(s2))
      case SetIntersection(s1, s2) => z3.mkSetIntersect(rec(s1), rec(s2))
      case SetUnion(s1, s2) => z3.mkSetUnion(rec(s1), rec(s2))
      case SetDifference(s1, s2) => z3.mkSetDifference(rec(s1), rec(s2))
      case f @ FiniteSet(elems, base) => elems.foldLeft(z3.mkEmptySet(typeToSort(base)))((ast, el) => z3.mkSetAdd(ast, rec(el)))

      case RawArrayValue(keyTpe, elems, default) =>
        val ar = z3.mkConstArray(typeToSort(keyTpe), rec(default))

        elems.foldLeft(ar) {
          case (array, (k, v)) => z3.mkStore(array, rec(k), rec(v))
        }

      /**
       * ===== Map operations =====
       */
      case m @ FiniteMap(elems, from, to) =>
        val MapType(_, t) = normalizeType(m.getType)

        rec(RawArrayValue(from, elems.map{
          case (k, v) => (k, CaseClass(library.someType(t), Seq(v)))
        }.toMap, CaseClass(library.noneType(t), Seq())))

      case MapApply(m, k) =>
        val mt @ MapType(_, t) = normalizeType(m.getType)
        typeToSort(mt)

        val el = z3.mkSelect(rec(m), rec(k))

        // Really ?!? We don't check that it is actually != None?
        selectors.toB(library.someType(t), 0)(el)

      case MapIsDefinedAt(m, k) =>
        val mt @ MapType(_, t) = normalizeType(m.getType)
        typeToSort(mt)

        val el = z3.mkSelect(rec(m), rec(k))

        testers.toB(library.someType(t))(el)

      case MapUnion(m1, FiniteMap(elems, _, _)) =>
        val mt @ MapType(_, t) = normalizeType(m1.getType)
        typeToSort(mt)

        elems.foldLeft(rec(m1)) { case (m, (k,v)) =>
          z3.mkStore(m, rec(k), rec(CaseClass(library.someType(t), Seq(v))))
        }


      case gv @ GenericValue(tp, id) =>
        z3.mkApp(genericValueToDecl(gv))

      case other =>
        unsupported(other)
    }

    rec(expr)
  }

  protected[leon] def fromZ3Formula(model: Z3Model, tree: Z3AST, tpe: TypeTree): Expr = {

    def rec(t: Z3AST, tpe: TypeTree): Expr = {
      val kind = z3.getASTKind(t)
      kind match {
        case Z3NumeralIntAST(Some(v)) =>
          val leading = t.toString.substring(0, 2 min t.toString.length)
          if(leading == "#x") {
            _root_.smtlib.common.Hexadecimal.fromString(t.toString.substring(2)) match {
              case Some(hexa) =>
                tpe match {
                  case Int32Type => IntLiteral(hexa.toInt)
                  case CharType  => CharLiteral(hexa.toInt.toChar)
                  case IntegerType => InfiniteIntegerLiteral(BigInt(hexa.toInt))
                  case other =>
                    unsupported(other, "Unexpected target type for BV value")
                }
              case None => unsound(t, "could not translate hexadecimal Z3 numeral")
              }
          } else {
            tpe match {
              case Int32Type => IntLiteral(v)
              case CharType  => CharLiteral(v.toChar)
              case IntegerType => InfiniteIntegerLiteral(BigInt(v))
              case other =>
                unsupported(other, "Unexpected type for BV value: " + other)
            } 
          }
<<<<<<< HEAD
        }
        case Z3NumeralIntAST(None) => {
          val ts = t.toString
          reporter.ifDebug(printer => printer(ts))(DebugSectionSynthesis)
          if(ts.length > 4 && ts.substring(0, 2) == "bv" && ts.substring(ts.length - 4) == "[32]") {
            val integer = ts.substring(2, ts.length - 4)
            tpe match {
              case Int32Type => 
                IntLiteral(integer.toLong.toInt)
              case CharType  => CharLiteral(integer.toInt.toChar)
              case IntegerType => 
                InfiniteIntegerLiteral(BigInt(integer))
              case _ =>
                reporter.fatalError("Unexpected target type for BV value: " + tpe.asString)
            }
          } else       
=======

        case Z3NumeralIntAST(None) =>
>>>>>>> 1ff73c72
          _root_.smtlib.common.Hexadecimal.fromString(t.toString.substring(2)) match {
              case Some(hexa) =>
                tpe match {
                  case Int32Type => IntLiteral(hexa.toInt)
                  case CharType  => CharLiteral(hexa.toInt.toChar)
                  case _ => unsound(t, "unexpected target type for BV value: " + tpe.asString)
                }
            case None => unsound(t, "could not translate Z3NumeralIntAST numeral")
            }
          }
<<<<<<< HEAD
=======

>>>>>>> 1ff73c72
        case Z3NumeralRealAST(n: BigInt, d: BigInt) => FractionalLiteral(n, d)

        case Z3AppAST(decl, args) =>
          val argsSize = args.size
          if(argsSize == 0 && (variables containsB t)) {
            variables.toA(t)
          } else if(functions containsB decl) {
            val tfd = functions.toA(decl)
            assert(tfd.params.size == argsSize)
            FunctionInvocation(tfd, args.zip(tfd.params).map{ case (a, p) => rec(a, p.getType) })
          } else if (generics containsB decl)  {
            generics.toA(decl)
          } else if (constructors containsB decl) {
            constructors.toA(decl) match {
              case cct: CaseClassType =>
                CaseClass(cct, args.zip(cct.fieldsTypes).map { case (a, t) => rec(a, t) })

              case UnitType =>
                UnitLiteral()

              case TupleType(ts) =>
                tupleWrap(args.zip(ts).map { case (a, t) => rec(a, t) })

              case ArrayType(to) =>
                val size = rec(args(0), Int32Type)
                val map  = rec(args(1), RawArrayType(Int32Type, to))

                (size, map) match {

                  case (s : IntLiteral, RawArrayValue(_, elems, default)) =>

                    if (s.value < 0)
                      unsupported(s, s"Z3 returned array of negative size")

                    val entries = elems.map {
                      case (IntLiteral(i), v) => i -> v
                      case (e,_) => unsupported(e, s"Z3 returned unexpected array index ${e.asString}")
                    }

                    finiteArray(entries, Some(default, s), to)
                  case (s : IntLiteral, arr) => unsound(args(1), "invalid array type")
                  case (size, _) => unsound(args(0), "invalid array size")
                }
            }
          } else {
            tpe match {
              case RawArrayType(from, to) =>
                model.getArrayValue(t) match {
                  case Some((z3map, z3default)) =>
                    val default = rec(z3default, to)
                    val entries = z3map.map {
                      case (k,v) => (rec(k, from), rec(v, to))
                    }

                    RawArrayValue(from, entries, default)
                  case None => unsound(t, "invalid array AST")
                }

              case ft @ FunctionType(fts, tt) => lambdas.getB(ft) match {
                case None => simplestValue(ft)
                case Some(decl) => model.getModelFuncInterpretations.find(_._1 == decl) match {
                  case None => simplestValue(ft)
                  case Some((_, mapping, elseValue)) =>
                    val leonElseValue = rec(elseValue, tt)
                    PartialLambda(mapping.flatMap { case (z3Args, z3Result) =>
                      if (t == z3Args.head) {
                        List((z3Args.tail zip fts).map(p => rec(p._1, p._2)) -> rec(z3Result, tt))
                      } else {
                        Nil
                      }
                    }, Some(leonElseValue), ft)
                }
              }

              case tp: TypeParameter =>
                val id = t.toString.split("!").last.toInt
                GenericValue(tp, id)

              case MapType(from, to) =>
                rec(t, RawArrayType(from, library.optionType(to))) match {
                  case r: RawArrayValue =>
                    // We expect a RawArrayValue with keys in from and values in Option[to],
                    // with default value == None
                    if (r.default.getType != library.noneType(to)) {
                      unsupported(r, "Solver returned a co-finite set which is not supported.")
                    }
                    require(r.keyTpe == from, s"Type error in solver model, expected ${from.asString}, found ${r.keyTpe.asString}")

                    val elems = r.elems.flatMap {
                      case (k, CaseClass(leonSome, Seq(x))) => Some(k -> x)
                      case (k, _) => None
                    }.toMap

                    FiniteMap(elems, from, to)
                }

              case tpe @ SetType(dt) =>
                model.getSetValue(t) match {
                  case None => unsound(t, "invalid set AST")
                  case Some(set) =>
                    val elems = set.map(e => rec(e, dt))
                    FiniteSet(elems, dt)
                }

              case _ =>
                import Z3DeclKind._
                z3.getDeclKind(decl) match {
                  case OpTrue =>    BooleanLiteral(true)
                  case OpFalse =>   BooleanLiteral(false)
            //      case OpEq =>      Equals(rargs(0), rargs(1))
            //      case OpITE =>     IfExpr(rargs(0), rargs(1), rargs(2))
            //      case OpAnd =>     andJoin(rargs)
            //      case OpOr =>      orJoin(rargs)
            //      case OpIff =>     Equals(rargs(0), rargs(1))
            //      case OpXor =>     not(Equals(rargs(0), rargs(1)))
            //      case OpNot =>     not(rargs(0))
            //      case OpImplies => implies(rargs(0), rargs(1))
            //      case OpLE =>      LessEquals(rargs(0), rargs(1))
            //      case OpGE =>      GreaterEquals(rargs(0), rargs(1))
            //      case OpLT =>      LessThan(rargs(0), rargs(1))
            //      case OpGT =>      GreaterThan(rargs(0), rargs(1))
            //      case OpAdd =>     Plus(rargs(0), rargs(1))
            //      case OpSub =>     Minus(rargs(0), rargs(1))
                  case OpUMinus =>  UMinus(rec(args(0), tpe))
            //      case OpMul =>     Times(rargs(0), rargs(1))
            //      case OpDiv =>     Division(rargs(0), rargs(1))
            //      case OpIDiv =>    Division(rargs(0), rargs(1))
            //      case OpMod =>     Modulo(rargs(0), rargs(1))
                  case other => unsound(t, 
                      s"""|Don't know what to do with this declKind: $other
                          |Expected type: ${Option(tpe).map{_.asString}.getOrElse("")}
                          |Tree: $t
                          |The arguments are: $args""".stripMargin
                    )
                }
            }
          }
        case _ => unsound(t, "unexpected AST")
      }
    }

    rec(tree, normalizeType(tpe))
  }

  protected[leon] def softFromZ3Formula(model: Z3Model, tree: Z3AST, tpe: TypeTree) : Option[Expr] = {
    try {
      Some(fromZ3Formula(model, tree, tpe))
    } catch {
      case e: Unsupported => None
      case e: UnsoundExtractionException => None
      case n: java.lang.NumberFormatException => None
    }
  }

  def idToFreshZ3Id(id: Identifier): Z3AST = {
    z3.mkFreshConst(id.uniqueName, typeToSort(id.getType))
  }

  def reset() = {
    throw new CantResetException(this)
  }

}<|MERGE_RESOLUTION|>--- conflicted
+++ resolved
@@ -592,9 +592,8 @@
                 unsupported(other, "Unexpected type for BV value: " + other)
             } 
           }
-<<<<<<< HEAD
-        }
-        case Z3NumeralIntAST(None) => {
+
+        case Z3NumeralIntAST(None) =>
           val ts = t.toString
           reporter.ifDebug(printer => printer(ts))(DebugSectionSynthesis)
           if(ts.length > 4 && ts.substring(0, 2) == "bv" && ts.substring(ts.length - 4) == "[32]") {
@@ -609,10 +608,6 @@
                 reporter.fatalError("Unexpected target type for BV value: " + tpe.asString)
             }
           } else       
-=======
-
-        case Z3NumeralIntAST(None) =>
->>>>>>> 1ff73c72
           _root_.smtlib.common.Hexadecimal.fromString(t.toString.substring(2)) match {
               case Some(hexa) =>
                 tpe match {
@@ -623,10 +618,7 @@
             case None => unsound(t, "could not translate Z3NumeralIntAST numeral")
             }
           }
-<<<<<<< HEAD
-=======
-
->>>>>>> 1ff73c72
+
         case Z3NumeralRealAST(n: BigInt, d: BigInt) => FractionalLiteral(n, d)
 
         case Z3AppAST(decl, args) =>
