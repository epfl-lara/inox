/* Copyright 2009-2015 EPFL, Lausanne */

package leon.integration.solvers

import leon.test._
import leon.purescala.Common._
import leon.purescala.Definitions._
import leon.purescala.ExprOps._
import leon.purescala.Constructors._
import leon.purescala.Expressions._
import leon.purescala.Types._
import leon.LeonContext

import leon.solvers._
import leon.solvers.smtlib._
import leon.solvers.combinators._
import leon.solvers.z3._

class SolversSuite extends LeonTestSuiteWithProgram {

  val sources = List()

  val getFactories: Seq[(String, (LeonContext, Program) => Solver)] = {
    (if (SolverFactory.hasNativeZ3) Seq(
      ("fairz3",   (ctx: LeonContext, pgm: Program) => new FairZ3Solver(ctx, pgm))
    ) else Nil) ++
    (if (SolverFactory.hasZ3)       Seq(
      ("smt-z3",   (ctx: LeonContext, pgm: Program) => new UnrollingSolver(ctx, pgm, new SMTLIBZ3Solver(ctx, pgm)))
    ) else Nil) ++
    (if (SolverFactory.hasCVC4)     Seq(
      ("smt-cvc4", (ctx: LeonContext, pgm: Program) => new UnrollingSolver(ctx, pgm, new SMTLIBCVC4Solver(ctx, pgm)))
    ) else Nil)
  }

  val types = Seq(
    BooleanType,
    UnitType,
    CharType,
    RealType,
    IntegerType,
    Int32Type,
    TypeParameter.fresh("T"),
    SetType(IntegerType),
    MapType(IntegerType, IntegerType),
    FunctionType(Seq(IntegerType), IntegerType),
    TupleType(Seq(IntegerType, BooleanType, Int32Type))
  )

  val vs = types.map(FreshIdentifier("v", _).toVariable)

  // We need to make sure models are not co-finite
  val cnstrs = vs.map(v => v.getType match {
    case UnitType =>
      Equals(v, simplestValue(v.getType))
    case SetType(base) =>
      Not(ElementOfSet(simplestValue(base), v))
    case MapType(from, to) =>
      Not(Equals(MapApply(v, simplestValue(from)), simplestValue(to)))
    case FunctionType(froms, to) =>
      Not(Equals(Application(v, froms.map(simplestValue)), simplestValue(to)))
    case _ =>
      not(Equals(v, simplestValue(v.getType)))
  })

  def checkSolver(solver: Solver, vs: Set[Variable], cnstr: Expr)(implicit fix: (LeonContext, Program)): Unit = {
    try {
      solver.assertCnstr(cnstr)

      solver.check match {
        case Some(true) =>
          val model = solver.getModel
          for (v <- vs) {
            if (model.isDefinedAt(v.id)) {
              assert(model(v.id).getType === v.getType, "Extracting value of type "+v.getType)
            } else {
              fail("Model does not contain "+v.id+" of type "+v.getType)
            }
          }
        case _ =>
          fail("Constraint "+cnstr.asString+" is unsat!?")
      }
    } finally {
      solver.free
    }
  }

  // Check that we correctly extract several types from solver models
  for ((sname, sf) <- getFactories) {
    test(s"Model Extraction in $sname") { implicit fix =>
      val ctx = fix._1
      val pgm = fix._2

<<<<<<< HEAD
        solver.check match {
          case Some(true) =>
            val model = solver.getModel
            for (v <- vs) {
              if (model.isDefinedAt(v.id)) {
                assert(model(v.id).getType === v.getType, "Extracting value of type "+v.getType)
              } else {
                fail("Model does not contain "+v.id+" of type "+v.getType)
              }
            }
          case _ =>
            fail("Constraint "+cnstr.asString+" is unsat!?")
        }
      } finally {
        solver.free()
      }
=======
      val solver = sf(ctx, pgm)
      checkSolver(solver, vs.toSet, andJoin(cnstrs))
    }
  }
>>>>>>> 9a418d03

  test(s"Data generation in enum solver") { implicit fix =>
    for ((v,cnstr) <- vs zip cnstrs) {
      val solver = new EnumerationSolver(fix._1, fix._2)
      checkSolver(solver, Set(v), cnstr)
    }
  }
}<|MERGE_RESOLUTION|>--- conflicted
+++ resolved
@@ -89,30 +89,10 @@
     test(s"Model Extraction in $sname") { implicit fix =>
       val ctx = fix._1
       val pgm = fix._2
-
-<<<<<<< HEAD
-        solver.check match {
-          case Some(true) =>
-            val model = solver.getModel
-            for (v <- vs) {
-              if (model.isDefinedAt(v.id)) {
-                assert(model(v.id).getType === v.getType, "Extracting value of type "+v.getType)
-              } else {
-                fail("Model does not contain "+v.id+" of type "+v.getType)
-              }
-            }
-          case _ =>
-            fail("Constraint "+cnstr.asString+" is unsat!?")
-        }
-      } finally {
-        solver.free()
-      }
-=======
       val solver = sf(ctx, pgm)
       checkSolver(solver, vs.toSet, andJoin(cnstrs))
     }
   }
->>>>>>> 9a418d03
 
   test(s"Data generation in enum solver") { implicit fix =>
     for ((v,cnstr) <- vs zip cnstrs) {
